package filodb.query


import java.util.concurrent.TimeoutException
import java.util.concurrent.atomic.{AtomicInteger, AtomicLong}

import scala.collection.JavaConverters._

import akka.pattern.AskTimeoutException
import com.google.protobuf.ByteString
import com.typesafe.scalalogging.StrictLogging

import filodb.core.binaryrecord2.{RecordContainer, RecordSchema}
import filodb.core.memstore.SchemaMismatch
import filodb.core.metadata.Column.ColumnType._
import filodb.core.query._
import filodb.grpc.{GrpcMultiPartitionQueryService, ProtoRangeVector}
import filodb.grpc.GrpcMultiPartitionQueryService.QueryParams

// scalastyle:off number.of.methods
// scalastyle:off number.of.types
// scalastyle:off file.size.limit
// scalastyle:off method.length
object ProtoConverters {

  implicit class RangeVectorToProtoConversion(rv: SerializedRangeVector) {

    def toProto: ProtoRangeVector.SerializedRangeVector = {
      import collection.JavaConverters._
      val builder = ProtoRangeVector.SerializedRangeVector.newBuilder()
      builder.setKey(rv.key.toProto)
      builder.setNumRowsSerialized(rv.numRowsSerialized)
      builder.addAllRecordContainers(rv.containersIterator.map(container => ByteString.copyFrom(
        if (container.hasArray) container.array else container.trimmedArray)).toIterable.asJava)
      builder.setRecordSchema(rv.schema.toProto)
      builder.setStartRecordNo(rv.startRecordNo)
      rv.outputRange match {
        case Some(rvr: RvRange) => builder.setRvRange(rvr.toProto)
        case _ =>
      }
      builder.build()
    }
  }

  implicit class RangeVectorFromProtoConversion(rvProto: ProtoRangeVector.SerializedRangeVector) {

    def fromProto: SerializedRangeVector = {
      import collection.JavaConverters._

      new SerializedRangeVector(rvProto.getKey.fromProto,
        rvProto.getNumRowsSerialized,
        rvProto.getRecordContainersList.asScala.map(byteString => RecordContainer(byteString.toByteArray)),
        rvProto.getRecordSchema.fromProto,
        rvProto.getStartRecordNo,
        if (rvProto.hasRvRange) Some(rvProto.getRvRange.fromProto) else None)
    }
  }


  implicit class RangeVectorKeyToProtoConversion(rvk: RangeVectorKey) {
    def toProto: ProtoRangeVector.RangeVectorKey = {
      import collection.JavaConverters._
      val builder = ProtoRangeVector.RangeVectorKey.newBuilder()
      builder.putAllLabels(rvk.labelValues.map {
        case (key, value) => key.toString -> value.toString
      }.asJava)
      builder.build()
    }
  }

  implicit class RangeVectorKeyFromProtoConversion(rvkProto: ProtoRangeVector.RangeVectorKey) {
    def fromProto: RangeVectorKey = {
      import collection.JavaConverters._
      import filodb.memory.format.ZeroCopyUTF8String._

      CustomRangeVectorKey(labelValues = rvkProto.getLabelsMap.asScala.map {
        case (key, value) => key.utf8 -> value.utf8
      }.toMap)
    }
  }

  implicit class RecordSchemaToProtoConversion(rvk: RecordSchema) {
    def toProto: ProtoRangeVector.RecordSchema = {
      val builder = ProtoRangeVector.RecordSchema.newBuilder()
      rvk.columns.foreach(ci => builder.addColumns(ci.toProto))
      if (rvk.partitionFieldStart.isDefined) builder.setPartitionFieldStart(rvk.partitionFieldStart.get)
      rvk.predefinedKeys.foreach(k => builder.addPredefinedKeys(k))
      rvk.brSchema.foreach {
        case (key, schema)   => builder.putBrSchema(key, schema.toProto)
      }
      builder.setSchemaVersion(rvk.schemaVersion)
      builder.build()
    }
  }


  implicit class RecordSchemaFromProtoConversion(rvkProto: ProtoRangeVector.RecordSchema) {
    def fromProto: RecordSchema = {
      import collection.JavaConverters._
      new RecordSchema(
                   columns = rvkProto.getColumnsList.asScala.toList.map(ci => ci.fromProto),
                   partitionFieldStart = if (rvkProto.hasPartitionFieldStart)
                                            Some(rvkProto.getPartitionFieldStart) else None,
                   predefinedKeys = rvkProto.getPredefinedKeysList.asScala.toList,
                   brSchema = rvkProto.getBrSchemaMap.asScala.map
                     { case (key, value) => (key.toInt, value.fromProto)}.toMap,
                   schemaVersion = rvkProto.getSchemaVersion)
    }
  }

  implicit class RvRangeToProtoConversion(rvr: RvRange) {
    def toProto: ProtoRangeVector.RvRange = {
      val builder = ProtoRangeVector.RvRange.newBuilder()
      builder.setStartMs(rvr.startMs)
      builder.setEndMs(rvr.endMs)
      builder.setStep(rvr.stepMs)
      builder.build()
    }
  }

  implicit class RvRangeFromProtoConversion(rvrProto: ProtoRangeVector.RvRange) {
    def fromProto: RvRange = RvRange(rvrProto.getStartMs, rvrProto.getStep, rvrProto.getEndMs)
  }

  // ColumnType
  implicit class ColumnTypeToProtoConverter(ct: filodb.core.metadata.Column.ColumnType) {
    def toProto: ProtoRangeVector.ColumnType = {
      val grpcColType = ct match {
        case IntColumn => ProtoRangeVector.ColumnType.IntColumn
        case LongColumn => ProtoRangeVector.ColumnType.LongColumn
        case DoubleColumn => ProtoRangeVector.ColumnType.DoubleColumn
        case StringColumn => ProtoRangeVector.ColumnType.StringColumn
        case TimestampColumn => ProtoRangeVector.ColumnType.TimestampColumn
        case MapColumn => ProtoRangeVector.ColumnType.MapColumn
        case BinaryRecordColumn => ProtoRangeVector.ColumnType.BinaryRecordColumn
        case HistogramColumn => ProtoRangeVector.ColumnType.HistogramColumn
      }

      grpcColType
    }
  }

  implicit class ColumnTypeFromProtoConverter(ct: ProtoRangeVector.ColumnType) {
    def fromProto: filodb.core.metadata.Column.ColumnType = {
      val colType = ct match {
        case ProtoRangeVector.ColumnType.IntColumn => IntColumn
        case ProtoRangeVector.ColumnType.LongColumn => LongColumn
        case ProtoRangeVector.ColumnType.DoubleColumn => DoubleColumn
        case ProtoRangeVector.ColumnType.StringColumn => StringColumn
        case ProtoRangeVector.ColumnType.TimestampColumn => TimestampColumn
        case ProtoRangeVector.ColumnType.MapColumn => MapColumn
        case ProtoRangeVector.ColumnType.BinaryRecordColumn => BinaryRecordColumn
        case ProtoRangeVector.ColumnType.HistogramColumn => HistogramColumn
        case ProtoRangeVector.ColumnType.UNRECOGNIZED =>
          throw new IllegalStateException("Unrecognized colType found")
      }
      colType
    }
  }

  implicit class ColumnInfoToProtoConversion(ci: ColumnInfo) {
    def toProto: ProtoRangeVector.ColumnInfo = {
      val builder = ProtoRangeVector.ColumnInfo.newBuilder()
      val grpcColType = ci.colType.toProto
      builder.setColumnType(grpcColType)
      builder.setName(ci.name)
      builder.build()
    }
  }

  implicit class ColumnInfoFromProtoConversion(ci: ProtoRangeVector.ColumnInfo) {
    def fromProto: ColumnInfo = {
      val colType = ci.getColumnType.fromProto
      ColumnInfo(ci.getName, colType)
    }
  }

  implicit class QueryParamsFromProtoConversion(qp: QueryParams) {
    def fromProto: TsdbQueryParams = {
      if (qp.getIsUnavailable)
        UnavailablePromQlQueryParams
      else
        PromQlQueryParams(promQl = qp.getPromQL, startSecs = qp.getStart,
          stepSecs = qp.getStep, endSecs = qp.getEnd,
          remoteQueryPath = if (qp.hasRemoteQueryPath) Some(qp.getRemoteQueryPath) else None,
          verbose = qp.getVerbose)
    }
  }


  implicit class QueryParamsToProtoConversion(qp: TsdbQueryParams) {
    def toProto: QueryParams = {
      val builder = QueryParams.newBuilder()
      qp match {
        case UnavailablePromQlQueryParams => builder.setIsUnavailable(true)
        case PromQlQueryParams(promQl, startSecs, stepSecs, endSecs, remoteQueryPath, verbose) =>
          builder.setIsUnavailable(false)
          builder.setPromQL(promQl)
          builder.setStart(startSecs)
          builder.setStep(stepSecs)
          builder.setEnd(endSecs)
          builder.setVerbose(verbose)
          builder.setTime(endSecs)
          if (remoteQueryPath.isDefined)
            builder.setRemoteQueryPath(remoteQueryPath.get)
      }
      builder.build()
    }
  }

  implicit class DownClusterToProtoConversion(dc: DownCluster) {
    def toProto: GrpcMultiPartitionQueryService.DownCluster = {
      val builder = GrpcMultiPartitionQueryService.DownCluster.newBuilder()
      builder.setClusterType(dc.clusterType)
      dc.downShards.foreach(s => builder.addDownShards(s))
      builder.build()
    }
  }

  implicit class DownClusterFromProtoConverter(dc: GrpcMultiPartitionQueryService.DownCluster) {
    def fromProto: DownCluster = {
      val shards = scala.collection.mutable.LinkedHashSet[Int]()
      dc.getDownShardsList.asScala.foreach(s => shards.add(s))
      DownCluster(dc.getClusterType(), shards)
    }
  }

  implicit class DownWorkUnitToProtoConversion(dc: DownWorkUnit) {
    def toProto: GrpcMultiPartitionQueryService.DownWorkUnit = {
      val builder = GrpcMultiPartitionQueryService.DownWorkUnit.newBuilder()
      builder.setName(dc.name)
      dc.downClusters.foreach(dc => builder.addDownClusters(dc.toProto))
      builder.build()
    }
  }

  implicit class DownWorkUnitFromProtoConverter(dc: GrpcMultiPartitionQueryService.DownWorkUnit) {
    def fromProto: DownWorkUnit = {
      val downClusters = scala.collection.mutable.LinkedHashSet[DownCluster]()
      dc.getDownClustersList.asScala.foreach(downCluster => downClusters.add(downCluster.fromProto))
      DownWorkUnit(dc.getName(), downClusters)
    }
  }

  implicit class DownPartitionToProtoConversion(dp: DownPartition) {
    def toProto: GrpcMultiPartitionQueryService.DownPartition = {
      val builder = GrpcMultiPartitionQueryService.DownPartition.newBuilder()
      builder.setName(dp.name)
      dp.downWorkUnits.foreach(dc => builder.addDownWorkUnits(dc.toProto))
      builder.build()
    }
  }

  implicit class DownPartitionFromProtoConverter(dp: GrpcMultiPartitionQueryService.DownPartition) {
    def fromProto: DownPartition = {
      val downDCs = scala.collection.mutable.LinkedHashSet[DownWorkUnit]()
      dp.getDownWorkUnitsList.asScala.foreach(downDC => downDCs.add(downDC.fromProto))
      DownPartition(dp.getName, downDCs)
    }
  }

  implicit class FailoverModeToProtoConverter(fm: FailoverMode) {
    def toProto: GrpcMultiPartitionQueryService.FailoverMode = {
      fm match {
        case LegacyFailoverMode => GrpcMultiPartitionQueryService.FailoverMode.LEGACY_FAILOVER_MODE
        case ShardLevelFailoverMode => GrpcMultiPartitionQueryService.FailoverMode.SHARD_LEVEL_FAILOVER_MODE
      }
    }
  }

  implicit class FailoverModeFromProtoConverter(fm: GrpcMultiPartitionQueryService.FailoverMode) {
    def fromProto: FailoverMode = {
      fm match {
        case GrpcMultiPartitionQueryService.FailoverMode.LEGACY_FAILOVER_MODE => LegacyFailoverMode
        case GrpcMultiPartitionQueryService.FailoverMode.SHARD_LEVEL_FAILOVER_MODE => ShardLevelFailoverMode
        case GrpcMultiPartitionQueryService.FailoverMode.UNRECOGNIZED =>
          throw new IllegalArgumentException("Unrecognized failover mode")
      }
    }
  }

  implicit class PlannerParamsToProtoConverter(pp: PlannerParams) {
    def toProto: GrpcMultiPartitionQueryService.PlannerParams = {
      val enforcedLimits = pp.enforcedLimits.toProto
      val warnLimits = pp.warnLimits.toProto
      val builder = GrpcMultiPartitionQueryService.PlannerParams.newBuilder()
      builder.setApplicationId(pp.applicationId)
      builder.setQueryTimeoutMillis(pp.queryTimeoutMillis)
      builder.setEnforcedLimits(enforcedLimits)
      builder.setWarnLimits(warnLimits)
      pp.queryOrigin.foreach(qo => builder.setQueryOrigin(qo))
      pp.queryOriginId.foreach(qoi => builder.setQueryOriginId(qoi))
      pp.queryPrincipal.foreach(qp => builder.setQueryPrincipal(qp))
      builder.setTimeSplitEnabled(pp.timeSplitEnabled)
      builder.setMinTimeRangeForSplitMs(pp.minTimeRangeForSplitMs)
      builder.setSplitSizeMs(pp.splitSizeMs)
      builder.setSkipAggregatePresent(pp.skipAggregatePresent)
      builder.setProcessFailure(pp.processFailure)
      builder.setProcessMultiPartition(pp.processMultiPartition)
      builder.setAllowPartialResults(pp.allowPartialResults)
      builder.setUseProtoExecPlans(pp.useProtoExecPlans)
      builder.setReduceShardKeyRegexFanout(pp.reduceShardKeyRegexFanout)
      builder.setMaxShardKeyRegexFanoutBatchSize(pp.maxShardKeyRegexFanoutBatchSize)
      builder.setAllowNestedAggregatePushdown(pp.allowNestedAggregatePushdown)
<<<<<<< HEAD
=======
      pp.downPartitions.foreach(dp => builder.addDownPartitions(dp.toProto))
      builder.setFailoverMode(pp.failoverMode.toProto)
>>>>>>> 8a2c6b93
      builder.build()
    }
  }

  implicit class PlannerParamsFromProtoConverter(gpp: GrpcMultiPartitionQueryService.PlannerParams) {
    def fromProto: PlannerParams = {
      val enforcedLimits = gpp.getEnforcedLimits.fromProto(PerQueryLimits.defaultEnforcedLimits())
      val warnLimits = gpp.getWarnLimits.fromProto(PerQueryLimits.defaultWarnLimits())
      val downPartitionsMutableSet = scala.collection.mutable.Set[DownPartition]()
      val downPartitions = gpp.getDownPartitionsList().asScala.foreach(dp => downPartitionsMutableSet.add(dp.fromProto))
      val failoverMode = if (gpp.hasFailoverMode) {
        gpp.getFailoverMode.fromProto
      } else {
        LegacyFailoverMode
      }
      val pp = PlannerParams()

      pp.copy(
        applicationId = if (gpp.hasApplicationId) gpp.getApplicationId else pp.applicationId,
        queryTimeoutMillis = if (gpp.hasQueryTimeoutMillis) gpp.getQueryTimeoutMillis else pp.queryTimeoutMillis,
        enforcedLimits = enforcedLimits,
        warnLimits = warnLimits,
        queryOrigin = if (gpp.hasQueryOrigin) Option(gpp.getQueryOrigin) else None,
        queryOriginId = if (gpp.hasQueryOriginId) Option(gpp.getQueryOriginId) else None,
        queryPrincipal = if (gpp.hasQueryPrincipal) Option(gpp.getQueryPrincipal) else None,
        timeSplitEnabled = if (gpp.hasTimeSplitEnabled) gpp.getTimeSplitEnabled else pp.timeSplitEnabled,
        minTimeRangeForSplitMs = if (gpp.hasMinTimeRangeForSplitMs) gpp.getMinTimeRangeForSplitMs
        else pp.minTimeRangeForSplitMs,
        splitSizeMs = if (gpp.hasSplitSizeMs) gpp.getSplitSizeMs else pp.splitSizeMs,
        skipAggregatePresent = if (gpp.hasSkipAggregatePresent) gpp.getSkipAggregatePresent
        else pp.skipAggregatePresent,
        processFailure = if (gpp.hasProcessFailure) gpp.getProcessFailure else pp.processFailure,
        processMultiPartition = if (gpp.hasProcessMultiPartition) gpp.getProcessMultiPartition
        else pp.processMultiPartition,
        allowPartialResults = if (gpp.hasAllowPartialResults) gpp.getAllowPartialResults else pp.allowPartialResults,
        useProtoExecPlans = if (gpp.hasUseProtoExecPlans) gpp.getUseProtoExecPlans else pp.useProtoExecPlans,
        reduceShardKeyRegexFanout = if (gpp.hasReduceShardKeyRegexFanout) gpp.getReduceShardKeyRegexFanout
        else pp.reduceShardKeyRegexFanout,
        maxShardKeyRegexFanoutBatchSize = if (gpp.hasMaxShardKeyRegexFanoutBatchSize)
          gpp.getMaxShardKeyRegexFanoutBatchSize else pp.maxShardKeyRegexFanoutBatchSize,
        allowNestedAggregatePushdown =
          if (gpp.hasAllowNestedAggregatePushdown) gpp.getAllowNestedAggregatePushdown
          else pp.allowNestedAggregatePushdown,
        downPartitions = downPartitionsMutableSet,
        failoverMode = failoverMode
      )
    }
  }

  implicit class PerQueryLimitsToProtoConverter(sq: PerQueryLimits) {
    def toProto: GrpcMultiPartitionQueryService.PerQueryLimits = {
      val quotaBuilder = GrpcMultiPartitionQueryService.PerQueryLimits.newBuilder()
      quotaBuilder.setExecPlanSamples(sq.execPlanSamples)
      quotaBuilder.setExecPlanResultBytes(sq.execPlanResultBytes)
      quotaBuilder.setGroupByCardinality(sq.groupByCardinality)
      quotaBuilder.setJoinQueryCardinality(sq.joinQueryCardinality)
      quotaBuilder.setTimeSeriesSamplesScannedBytes(sq.timeSeriesSamplesScannedBytes)
      quotaBuilder.setTimeSeriesScanned(sq.timeSeriesScanned)
      quotaBuilder.setRawScannedBytes(sq.rawScannedBytes)
      quotaBuilder.build()
    }
  }
  implicit class PerQueryLimitsFromProtoConverter(giq: GrpcMultiPartitionQueryService.PerQueryLimits) {
    def fromProto(): PerQueryLimits = {
      val q = PerQueryLimits()
      fromProto(q)
    }
    def fromProto(defaultQ: PerQueryLimits): PerQueryLimits = {
      val limits = defaultQ.copy(
        execPlanSamples =
          if (giq.hasExecPlanSamples)
            giq.getExecPlanSamples
          else
            defaultQ.execPlanSamples,
        execPlanResultBytes =
          if (giq.hasExecPlanResultBytes)
            giq.getExecPlanResultBytes
          else
            defaultQ.execPlanResultBytes,
        groupByCardinality =
          if (giq.hasGroupByCardinality)
            giq.getGroupByCardinality
          else
            defaultQ.groupByCardinality,
        joinQueryCardinality =
          if (giq.hasJoinQueryCardinality)
            giq.getJoinQueryCardinality
          else
            defaultQ.joinQueryCardinality,
        timeSeriesSamplesScannedBytes =
          if (giq.hasTimeSeriesSamplesScannedBytes)
            giq.getTimeSeriesSamplesScannedBytes
          else
            defaultQ.timeSeriesSamplesScannedBytes,
        timeSeriesScanned =
          if (giq.hasTimeSeriesScanned)
            giq.getTimeSeriesScanned
          else
            defaultQ.timeSeriesScanned,
        rawScannedBytes =
          if (giq.hasRawScannedBytes)
            giq.getRawScannedBytes
          else
            defaultQ.rawScannedBytes
      )
      limits
    }
  }

  implicit class StatToProtoConverter(stat: Stat) {
    def toProto: GrpcMultiPartitionQueryService.Stat = {
      val builder = GrpcMultiPartitionQueryService.Stat.newBuilder()
      builder.setResultBytes(stat.resultBytes.get())
      builder.setDataBytesScanned(stat.dataBytesScanned.get())
      builder.setTimeSeriesScanned(stat.timeSeriesScanned.get())
      builder.setCpuNanos(stat.cpuNanos.get())
      builder.build()
    }
  }

  implicit class StatFromProtoConverter(statGrpc: GrpcMultiPartitionQueryService.Stat) {
    def fromProto: Stat = {
      val stat = Stat()
      stat.timeSeriesScanned.addAndGet(statGrpc.getTimeSeriesScanned)
      stat.dataBytesScanned.addAndGet(statGrpc.getDataBytesScanned)
      stat.resultBytes.addAndGet(statGrpc.getResultBytes)
      stat.cpuNanos.addAndGet(statGrpc.getCpuNanos)
      stat
    }
  }
  implicit class QueryStatsToProtoConverter(stats: QueryStats) {
    def toProto: GrpcMultiPartitionQueryService.QueryResultStats = {
      val builder = GrpcMultiPartitionQueryService.QueryResultStats.newBuilder()
      stats.stat.foreach {
        case (key, stat)  =>
          builder.putStats( key.mkString("##@##"), stat.toProto)
      }
      builder.build()
    }
  }

  implicit class QueryStatsFromProtoConverter(statGrpc: GrpcMultiPartitionQueryService.QueryResultStats) {
    def fromProto: QueryStats = {
      val qs = QueryStats()
      statGrpc.getStatsMap.forEach {
        case (key, stat)  =>  qs.stat.put(key.split("##@##").toList, stat.fromProto)
      }
      qs
    }
  }

  implicit class QueryWarningsToProtoConverter(w: QueryWarnings) {
    def toProto: GrpcMultiPartitionQueryService.QueryWarnings = {
      val builder = GrpcMultiPartitionQueryService.QueryWarnings.newBuilder()
      builder.setExecPlanSamples(w.execPlanSamples.get())
      builder.setExecPlanResultBytes(w.execPlanResultBytes.get())
      builder.setGroupByCardinality(w.groupByCardinality.get())
      builder.setJoinQueryCardinality(w.joinQueryCardinality.get())
      builder.setTimeSeriesSamplesScannedBytes(w.timeSeriesSamplesScannedBytes.get())
      builder.setTimeSeriesScanned(w.timeSeriesScanned.get())
      builder.setRawScannedBytes(w.rawScannedBytes.get())
      builder.build()
    }
  }

  implicit class QueryWarningsFromProtoConverter(wGrpc: GrpcMultiPartitionQueryService.QueryWarnings) {
    def fromProto: QueryWarnings = {
      val ws = QueryWarnings(
        new AtomicInteger(wGrpc.getExecPlanSamples()),
        new AtomicLong(wGrpc.getExecPlanResultBytes()),
        new AtomicInteger(wGrpc.getGroupByCardinality()),
        new AtomicInteger(wGrpc.getJoinQueryCardinality()),
        new AtomicLong(wGrpc.getTimeSeriesSamplesScannedBytes()),
        new AtomicInteger(wGrpc.getTimeSeriesScanned()),
        new AtomicLong(wGrpc.getRawScannedBytes())
      )
      ws
    }
  }

  implicit class StackTraceElementToProtoConverter(stackTraceElement: StackTraceElement) {
    def toProto: GrpcMultiPartitionQueryService.StackTraceElement = {
      val builder = GrpcMultiPartitionQueryService.StackTraceElement.newBuilder()
      builder.setDeclaringClass(stackTraceElement.getClassName)
      builder.setFileName(stackTraceElement.getFileName)
      builder.setLineNumber(stackTraceElement.getLineNumber)
      builder.setMethodName(stackTraceElement.getMethodName)
      builder.build()
    }
  }


  implicit class StackTraceElementFromProtoConverter
    (stackTraceElement: GrpcMultiPartitionQueryService.StackTraceElement) {
    def fromProto: StackTraceElement = {
      new StackTraceElement(stackTraceElement.getDeclaringClass, stackTraceElement.getMethodName,
        stackTraceElement.getFileName, stackTraceElement.getLineNumber)
    }
  }

  implicit class ThrowableToProtoConverter(t: Throwable) {
    def toProto: GrpcMultiPartitionQueryService.Throwable = {
      val builder = GrpcMultiPartitionQueryService.Throwable.newBuilder()
      t match {
        case filodb.core.query.QueryLimitException(message, queryId)                          =>
                                                      builder.putMetadata("queryId", queryId)
                                                      builder.putMetadata("message", message)
        case filodb.core.QueryTimeoutException(elapsedQueryTime, timedOutAt)                  =>
                                                      builder.putMetadata("timedOutAt", timedOutAt)
                                                      builder.putMetadata("elapsedQueryTime", s"$elapsedQueryTime")
        case SchemaMismatch(expected, found, clazz)                                           =>
                                                      builder.putMetadata("expected", expected)
                                                      builder.putMetadata("found", found)
                                                      builder.putMetadata("clazz", clazz)
        case RemoteQueryFailureException(statusCode, requestStatus, errorType, errorMessage)  =>
                                                      builder.putMetadata("statusCode", s"$statusCode")
                                                      builder.putMetadata("requestStatus", requestStatus)
                                                      builder.putMetadata("errorType", errorType)
                                                      builder.putMetadata("errorMessage", errorMessage)

        case _                                                                                =>
                                                      if (t.getMessage != null) builder.setMessage(t.getMessage)

      }
      builder.setExceptionClass(t.getClass.getName)
      if (t.getCause != null) {
        builder.setCause(t.getCause.toProto)
        builder.setExceptionClass(t.getClass.getName)
      }
      t.getStackTrace.iterator.foreach(elem => builder.addStack(elem.toProto))
      builder.build()
    }
  }


  implicit class ThrowableFromProtoConverter(throwableProto: GrpcMultiPartitionQueryService.Throwable) {
    def fromProto: Throwable = {
      import scala.collection.JavaConverters._
      val cause = if (throwableProto.hasCause) Some(throwableProto.getCause.fromProto) else None
      // to avoid multiple combinations, we will treat null message as an empty string
      val message  = if (throwableProto.hasMessage) throwableProto.getMessage else ""
      val t = throwableProto.getExceptionClass match {
        case "filodb.core.query.QueryLimitException" =>
                val metaMap = throwableProto.getMetadataMap
                val queryId = metaMap.getOrDefault("queryId", "")
                val message = metaMap.getOrDefault("message", "")
                QueryLimitException(message, queryId)
        case "filodb.core.QueryTimeoutException"     =>
                  val metaMap = throwableProto.getMetadataMap
                  val eqt = metaMap.getOrDefault("elapsedQueryTime", "0").toLong
                  val timedOutAt = metaMap.getOrDefault("timedOutAt", "")
                  filodb.core.QueryTimeoutException(eqt, timedOutAt)
        case "java.lang.IllegalArgumentException"    =>
            cause.map(new IllegalArgumentException(throwableProto.getMessage, _))
              .getOrElse(new IllegalArgumentException(throwableProto.getMessage))
        case "java.lang.UnsupportedOperationException"    =>
          cause.map(new UnsupportedOperationException(throwableProto.getMessage, _))
            .getOrElse(new UnsupportedOperationException(throwableProto.getMessage))
        case "filodb.query.BadQueryException"        =>
            new BadQueryException(if (throwableProto.hasMessage) throwableProto.getMessage else "")
        case "java.util.concurrent.TimeoutException" =>
          if (throwableProto.hasMessage) new TimeoutException(throwableProto.getMessage)
          else new TimeoutException()
        case "scala.NotImplementedError" =>
          new NotImplementedError(message)
        case "filodb.core.memstore.SchemaMismatch" =>
                val metaMap = throwableProto.getMetadataMap
                val expected = metaMap.getOrDefault("expected", "")
                val found = metaMap.getOrDefault("found", "")
                val clazz = metaMap.getOrDefault("clazz", "")
                SchemaMismatch(expected, found, clazz)
        case "filodb.core.query.ServiceUnavailableException"  =>
          new ServiceUnavailableException(message)
        case "filodb.query.RemoteQueryFailureException"       =>
          val metaMap = throwableProto.getMetadataMap
          val statusCode = metaMap.getOrDefault("statusCode", "0").toInt
          val requestStatus = metaMap.getOrDefault("requestStatus", "")
          val errorType = metaMap.getOrDefault("errorType", "")
          val errorMessage = metaMap.getOrDefault("errorMessage", "")
          RemoteQueryFailureException(statusCode, requestStatus, errorType, errorMessage)
        case "akka.pattern.AskTimeoutException"               =>
          cause.map(new AskTimeoutException(message, _)).getOrElse(new AskTimeoutException(message))
        case _          =>
            cause.map(new Throwable(message, _)).getOrElse(new Throwable(message))
      }
      t.setStackTrace(
        throwableProto.getStackList.asScala.iterator
        .map(e => new StackTraceElement(e.getDeclaringClass, e.getMethodName, e.getFileName, e.getLineNumber)).toArray)
      t
    }
  }

  implicit class ResultSchemaToProtoConverter(resultSchema: ResultSchema) {
    def toProto: ProtoRangeVector.ResultSchema = {
      import scala.collection.JavaConverters._
      val builder = ProtoRangeVector.ResultSchema.newBuilder()
      builder.setNumRowKeys(resultSchema.numRowKeyColumns)
      if (resultSchema.fixedVectorLen.isDefined) {
        builder.setFixedVectorLen(resultSchema.fixedVectorLen.get)
      }
      builder.addAllColIds(resultSchema.colIDs.map(Integer.valueOf).asJava)
      builder.addAllColumns(resultSchema.columns.map(_.toProto).asJava)
      resultSchema.brSchemas.map {
        case (key, value) => builder.putBrSchemas(key, value.toProto)
      }
      builder.build()
    }
  }


  implicit class ResultSchemaFromProtoConverter(resultSchemaProto: ProtoRangeVector.ResultSchema) {
    def fromProto: ResultSchema = {
      import scala.collection.JavaConverters._
      ResultSchema(
        resultSchemaProto.getColumnsList.asScala.map(_.fromProto).toList,
        resultSchemaProto.getNumRowKeys,
        resultSchemaProto.getBrSchemasMap.asScala.map {
          case (key, value) => (key.toInt, value.fromProto)
        }.toMap,
        if (resultSchemaProto.hasFixedVectorLen) Some(resultSchemaProto.getFixedVectorLen) else None,
        resultSchemaProto.getColIdsList.asScala.map(_.toInt).toList)
    }
  }

  implicit class ResponseToProtoConverter(response: QueryResponse) {
    def toProto: GrpcMultiPartitionQueryService.Response = {
      import scala.collection.JavaConverters._
      val builder = GrpcMultiPartitionQueryService.Response.newBuilder()
      response match {
        case QueryError(id, stats, throwable)                                                       =>
                                          builder.setId(id)
                                          builder.setStats(stats.toProto)
                                          builder.setThrowable(throwable.toProto)
        case QueryResult(id, resultSchema, result, queryStats, warnings, mayBePartial, partialResultReason)   =>
                                          builder.setId(id)
                                          builder.setResultSchema(resultSchema.toProto)
                                          builder.setStats(queryStats.toProto)
                                          builder.setWarnings(warnings.toProto)
                                          builder.setMayBePartial(mayBePartial)
                                          builder.addAllResult(
                                            result.map(_.asInstanceOf[SerializableRangeVector].toProto).asJava)
                                          if (partialResultReason.isDefined)
                                            builder.setPartialResultReason(partialResultReason.get)
      }
      builder.build()
    }
  }


  implicit class ResponseFromProtoConverter(responseProto: GrpcMultiPartitionQueryService.Response) {
    def fromProto: QueryResponse = {
      import scala.collection.JavaConverters._
      if (responseProto.hasThrowable) {
        QueryError(responseProto.getId, responseProto.getStats.fromProto, responseProto.getThrowable.fromProto)
      } else {
        QueryResult(
          responseProto.getId, responseProto.getResultSchema.fromProto,
          responseProto.getResultList.asScala.map(_.fromProto).toList,
          responseProto.getStats.fromProto,
          if (responseProto.hasWarnings) responseProto.getWarnings.fromProto else QueryWarnings(),
          responseProto.getMayBePartial,
          if (responseProto.hasPartialResultReason) Some(responseProto.getPartialResultReason) else None)
      }
    }
  }

  implicit class StreamingResponseToProtoConverter(response: StreamQueryResponse) {
    def toProto: GrpcMultiPartitionQueryService.StreamingResponse = {
      val builder = GrpcMultiPartitionQueryService.StreamingResponse.newBuilder()
      response match {
        case StreamQueryResultHeader(id, planId, resultSchema) =>
                                    builder.setHeader(
                                    builder
                                      .getHeaderBuilder
                                      .setQueryId(id)
                                      .setPlanId(planId)
                                      .setResultSchema(resultSchema.toProto))
        case StreamQueryResult(id, planId, result) =>
                                    val bodyBuilder = builder.getBodyBuilder.setQueryId(id).setPlanId(planId)
                                    result.foreach {
                                      case srv: SerializableRangeVector   => bodyBuilder.addResult(srv.toProto)
                                      case other: RangeVector             =>
                                        throw new IllegalStateException(s"Expected a SerializableRangeVector," +
                                          s"got ${other.getClass}")
                                    }
        case StreamQueryResultFooter(id, planId, queryStats, warnings, mayBePartial, partialResultReason) =>
                                  val footerBuilder = builder.getFooterBuilder.setQueryId(id).setPlanId(planId)
                                    .setStats(queryStats.toProto)
                                    .setWarnings(warnings.toProto)
                                    .setMayBePartial(mayBePartial)
                                  partialResultReason.foreach(footerBuilder.setPartialResultReason)
                                  builder.setFooter(footerBuilder)
        case StreamQueryError(id, planId, queryStats, t) =>
                                  builder.setError(
                                    builder.getErrorBuilder.setQueryId(id).setPlanId(planId)
                                      .setStats(queryStats.toProto).setThrowable(t.toProto)
                                  )
      }
      builder.build()
    }
  }


  implicit class StreamingResponseFromProtoConverter(responseProto: GrpcMultiPartitionQueryService.StreamingResponse) {
    def fromProto: StreamQueryResponse = {
      // Not checking optional type's existence
      if (responseProto.hasBody) {
        val body = responseProto.getBody
        StreamQueryResult(body.getQueryId, body.getPlanId, body.getResultList.fromProto)
      } else if (responseProto.hasFooter) {
        val footer = responseProto.getFooter
        StreamQueryResultFooter(
          footer.getQueryId,
          footer.getPlanId,
          footer.getStats.fromProto,
          if (footer.hasWarnings) footer.getWarnings.fromProto else new QueryWarnings(),
          footer.getMayBePartial,
          if (footer.hasPartialResultReason) Some(footer.getPartialResultReason) else None)
      } else if (responseProto.hasHeader) {
        val header = responseProto.getHeader
        StreamQueryResultHeader(header.getQueryId, header.getPlanId, header.getResultSchema.fromProto)
      } else {
        val error = responseProto.getError
        StreamQueryError(error.getQueryId, error.getPlanId, error.getStats.fromProto, error.getThrowable.fromProto)
      }
    }
  }

  implicit class StreamingResponseIteratorToQueryResponseProtoConverter(
                    responseProto: Iterator[GrpcMultiPartitionQueryService.StreamingResponse]) extends StrictLogging {
    def toQueryResponse: QueryResponse =
      responseProto.foldLeft(
        // Reduce streaming response to a
        // Tuple of (id, result schema, list of rvs, query stats, partial result flag, partial result reason, exception)
        (
          "",
          ResultSchema.empty,
          Seq.empty[SerializableRangeVector],
          QueryStats(),
          QueryWarnings(),
          false, Option.empty[String], Option.empty[Throwable]
        )
      ) {
        case ((id, schema, rvs, stats, warnings, isPartial, partialReason, t), response) =>
          if (response.hasBody) {
              val body = response.getBody
              (id, schema,
                rvs ++ body.getResultList.asScala.map(_.fromProto).toList, stats, warnings, isPartial, partialReason, t)
          } else if (response.hasFooter) {
            val footer = response.getFooter
            (
              id, schema, rvs, footer.getStats.fromProto,
              if (footer.hasWarnings) footer.getWarnings.fromProto else QueryWarnings(),
              footer.getMayBePartial,
              if (footer.hasPartialResultReason) Some(footer.getPartialResultReason) else None,
              t
            )
          } else if (response.hasHeader) {
            val header = response.getHeader
            (header.getQueryId, header.getResultSchema.fromProto, rvs, stats, warnings, isPartial, partialReason, t)
          } else {
            val error = response.getError
            (error.getQueryId, schema, rvs, error.getStats.fromProto, QueryWarnings(), isPartial,
              partialReason, Some(error.getThrowable.fromProto))
          }
      } match {
        case (id, schema, rvs, stats, warnings, isPartial, partialReason, None) =>
          QueryResult(id, schema, rvs, stats, warnings, isPartial, partialReason)
        case (id, _, _, stats, _, _, _, Some(t))                                =>
          QueryError(id, stats, t)
      }
  }

  implicit class RangeParamFromProtoConverter(rp: RangeParams) {
    def toProto: ProtoRangeVector.RangeParams = {
      val builder = ProtoRangeVector.RangeParams.newBuilder()
      builder.setStep(rp.stepSecs)
      builder.setEndSecs(rp.endSecs)
      builder.setStartSecs(rp.startSecs)
      builder.build()
    }
  }

  implicit class RangeParamToProtoConverter(rp: ProtoRangeVector.RangeParams) {
    def fromProto: RangeParams = RangeParams(rp.getStartSecs, rp.getStep, rp.getEndSecs)
  }

  implicit class ScalarFixedDoubleToProtoConverter(sfd: ScalarFixedDouble) {
    def toProto: ProtoRangeVector.ScalarFixedDouble = {
      val builder = ProtoRangeVector.ScalarFixedDouble.newBuilder()
      builder.setValue(sfd.value)
      builder.setRangeParams(sfd.rangeParams.toProto)
      builder.build()
    }
  }

  implicit class TimeScalarFromProtoConverter(ts: ProtoRangeVector.TimeScalar) {
    def fromProto: TimeScalar = TimeScalar(ts.getRangeParams.fromProto)
  }

  implicit class TimeScalarToProtoConverter(ts: TimeScalar) {
    def toProto: ProtoRangeVector.TimeScalar = {
      val builder = ProtoRangeVector.TimeScalar.newBuilder()
      builder.setRangeParams(ts.rangeParams.toProto)
      builder.build()
    }
  }

  implicit class HourScalarFromProtoConverter(hs: ProtoRangeVector.HourScalar) {
    def fromProto: HourScalar = HourScalar(hs.getRangeParams.fromProto)
  }

  implicit class HourScalarToProtoConverter(hs: HourScalar) {
    def toProto: ProtoRangeVector.HourScalar = {
      val builder = ProtoRangeVector.HourScalar.newBuilder()
      builder.setRangeParams(hs.rangeParams.toProto)
      builder.build()
    }
  }

  implicit class MinuteScalarFromProtoConverter(ms: ProtoRangeVector.MinuteScalar) {
    def fromProto: MinuteScalar = MinuteScalar(ms.getRangeParams.fromProto)
  }

  implicit class MinuteScalarToProtoConverter(ms: MinuteScalar) {
    def toProto: ProtoRangeVector.MinuteScalar = {
      val builder = ProtoRangeVector.MinuteScalar.newBuilder()
      builder.setRangeParams(ms.rangeParams.toProto)
      builder.build()
    }
  }

  implicit class MonthScalarFromProtoConverter(ms: ProtoRangeVector.MonthScalar) {
    def fromProto: MonthScalar = MonthScalar(ms.getRangeParams.fromProto)
  }

  implicit class MonthScalarToProtoConverter(ms: MonthScalar) {
    def toProto: ProtoRangeVector.MonthScalar = {
      val builder = ProtoRangeVector.MonthScalar.newBuilder()
      builder.setRangeParams(ms.rangeParams.toProto)
      builder.build()
    }
  }

  implicit class YearScalarFromProtoConverter(ys: ProtoRangeVector.YearScalar) {
    def fromProto: YearScalar = YearScalar(ys.getRangeParams.fromProto)
  }

  implicit class YearScalarToProtoConverter(ys: YearScalar) {
    def toProto: ProtoRangeVector.YearScalar = {
      val builder = ProtoRangeVector.YearScalar.newBuilder()
      builder.setRangeParams(ys.rangeParams.toProto)
      builder.build()
    }
  }

  implicit class DayOfMonthScalarFromProtoConverter(dom: ProtoRangeVector.DayOfMonthScalar) {
    def fromProto: DayOfMonthScalar = DayOfMonthScalar(dom.getRangeParams.fromProto)
  }

  implicit class DayOfMonthScalarToProtoConverter(dom: DayOfMonthScalar) {
    def toProto: ProtoRangeVector.DayOfMonthScalar = {
      val builder = ProtoRangeVector.DayOfMonthScalar.newBuilder()
      builder.setRangeParams(dom.rangeParams.toProto)
      builder.build()
    }
  }

  implicit class DayOfWeekScalarFromProtoConverter(dow: ProtoRangeVector.DayOfWeekScalar) {
    def fromProto: DayOfWeekScalar = DayOfWeekScalar(dow.getRangeParams.fromProto)
  }

  implicit class DayOfWeekScalarToProtoConverter(dom: DayOfWeekScalar) {
    def toProto: ProtoRangeVector.DayOfWeekScalar = {
      val builder = ProtoRangeVector.DayOfWeekScalar.newBuilder()
      builder.setRangeParams(dom.rangeParams.toProto)
      builder.build()
    }
  }

  implicit class DaysInMonthScalarFromProtoConverter(dow: ProtoRangeVector.DaysInMonthScalar) {
    def fromProto: DaysInMonthScalar = DaysInMonthScalar(dow.getRangeParams.fromProto)
  }

  implicit class DaysInMonthScalarToProtoConverter(dom: DaysInMonthScalar) {
    def toProto: ProtoRangeVector.DaysInMonthScalar = {
      val builder = ProtoRangeVector.DaysInMonthScalar.newBuilder()
      builder.setRangeParams(dom.rangeParams.toProto)
      builder.build()
    }
  }

  implicit class ScalarVaryingDoubleFromProtoConverter(svd: ProtoRangeVector.ScalarVaryingDouble) {
    import collection.JavaConverters._
    def fromProto: ScalarVaryingDouble = ScalarVaryingDouble(
      svd.getTimeValueMapMap.asScala.map{ case (k, v) => (k.toLong, v.toDouble)}.toMap,
      if (svd.hasRvRange) Some(svd.getRvRange.fromProto) else None)
  }

  implicit class ScalarVaryingDoubleToProtoConverter(dom: ScalarVaryingDouble) {
    import collection.JavaConverters._
    def toProto: ProtoRangeVector.ScalarVaryingDouble = {
      val builder = ProtoRangeVector.ScalarVaryingDouble.newBuilder()
      dom.outputRange match {
        case Some(rvRange)  =>  builder.setRvRange(rvRange.toProto)
        case None           =>
      }
      builder.putAllTimeValueMap(dom.timeValueMap.map{
        case (k, v) => (java.lang.Long.valueOf(k), java.lang.Double.valueOf(v))}.asJava)
      builder.build()
    }
  }

  implicit class ScalarFixedDoubleFromProtoConverter(sfd: ProtoRangeVector.ScalarFixedDouble) {
    def fromProto: ScalarFixedDouble = ScalarFixedDouble(sfd.getRangeParams.fromProto, sfd.getValue)
  }

  implicit class RepeatValueVectorToProtoConverter(rv: RepeatValueVector) {
    def toProto: ProtoRangeVector.RepeatValueVector = {
      val builder = ProtoRangeVector.RepeatValueVector.newBuilder()
      rv.outputRange.map(_.toProto).map(builder.setRvRange)
      builder.setRecordSchema(rv.recordSchema.toProto)
      builder.setKey(rv.key.toProto)
      builder.addAllRecordContainers(rv.containers.map(
        container => ByteString.copyFrom(
        if (container.hasArray) container.array else container.trimmedArray)
      ).asJava)
      builder.build()
    }
  }

  implicit class RepeatValueVectorFromProtoConverter(rvProto: ProtoRangeVector.RepeatValueVector) {
    def fromProto: RepeatValueVector = {
      import collection.JavaConverters._
      val schema = rvProto.getRecordSchema.fromProto
      val containers = rvProto.getRecordContainersList
        .asScala.map(byteString => RecordContainer(byteString.toByteArray))
      val rowReader = containers.toIterator.flatMap(_.iterate(schema)).find(_ => true)
      new RepeatValueVector(rvProto.getKey.fromProto,
        rvProto.getRvRange.getStartMs, rvProto.getRvRange.getStep, rvProto.getRvRange.getEndMs,
        rowReader,
        schema)
    }
  }

  implicit class SerializableRangeVectorFromProtoConverter(rv: ProtoRangeVector.SerializableRangeVector) {
    def fromProto: SerializableRangeVector =
      if (rv.hasScalarFixedDouble) {
        rv.getScalarFixedDouble.fromProto
      } else if (rv.hasTimeScalar) {
        rv.getTimeScalar.fromProto
      } else if (rv.hasHourScalar) {
        rv.getHourScalar.fromProto
      } else if (rv.hasMinuteScalar) {
        rv.getMinuteScalar.fromProto
      } else if (rv.hasMonthScalar) {
        rv.getMonthScalar.fromProto
      } else if (rv.hasYearScalar) {
        rv.getYearScalar.fromProto
      } else if (rv.hasDayOfMonthScalar) {
        rv.getDayOfMonthScalar.fromProto
      } else if (rv.hasDayOfWeekScalar) {
        rv.getDayOfWeekScalar.fromProto
      } else if (rv.hasDaysInMonthScalar) {
        rv.getDaysInMonthScalar.fromProto
      } else if (rv.hasSerializedRangeVector) {
        rv.getSerializedRangeVector.fromProto
      } else if (rv.hasRepeatValueVector) {
        rv.getRepeatValueVector.fromProto
      } else {
        rv.getScalarVaryingDouble.fromProto
      }
  }


  implicit class SerializableRangeVectorListFromProtoConverter(
                                            rvList: java.util.List[ProtoRangeVector.SerializableRangeVector]) {
    import collection.JavaConverters._
    def fromProto: Seq[SerializableRangeVector] = rvList.asScala.map(_.fromProto)
  }

  implicit class SerializableRangeVectorToProtoConverter(rv: SerializableRangeVector) {
    def toProto: ProtoRangeVector.SerializableRangeVector = {
      val builder = ProtoRangeVector.SerializableRangeVector.newBuilder()
      rv match {
        case sfd: ScalarFixedDouble            => builder.setScalarFixedDouble(sfd.toProto).build()
        case ts: TimeScalar                    => builder.setTimeScalar(ts.toProto).build()
        case hs: HourScalar                    => builder.setHourScalar(hs.toProto).build()
        case ms: MinuteScalar                  => builder.setMinuteScalar(ms.toProto).build()
        case mos: MonthScalar                  => builder.setMonthScalar(mos.toProto).build()
        case ys: YearScalar                    => builder.setYearScalar(ys.toProto).build()
        case dm: DayOfMonthScalar              => builder.setDayOfMonthScalar(dm.toProto).build()
        case dw: DayOfWeekScalar               => builder.setDayOfWeekScalar(dw.toProto).build()
        case dims: DaysInMonthScalar           => builder.setDaysInMonthScalar(dims.toProto).build()
        case srv: SerializedRangeVector        => builder.setSerializedRangeVector(srv.toProto).build()
        case svd: ScalarVaryingDouble          => builder.setScalarVaryingDouble(svd.toProto).build()
        case rvv: RepeatValueVector            => builder.setRepeatValueVector(rvv.toProto).build()
      }
    }
  }

  implicit class SerializableRangeVectorListToProtoConverter(rvSeq: Seq[SerializableRangeVector]) {
    import collection.JavaConverters._
    def toProto: java.util.List[ProtoRangeVector.SerializableRangeVector] = rvSeq.map(_.toProto).asJava
  }


}
// scalastyle:on number.of.methods
// scalastyle:on number.of.types
// scalastyle:on file.size.limit<|MERGE_RESOLUTION|>--- conflicted
+++ resolved
@@ -302,11 +302,8 @@
       builder.setReduceShardKeyRegexFanout(pp.reduceShardKeyRegexFanout)
       builder.setMaxShardKeyRegexFanoutBatchSize(pp.maxShardKeyRegexFanoutBatchSize)
       builder.setAllowNestedAggregatePushdown(pp.allowNestedAggregatePushdown)
-<<<<<<< HEAD
-=======
       pp.downPartitions.foreach(dp => builder.addDownPartitions(dp.toProto))
       builder.setFailoverMode(pp.failoverMode.toProto)
->>>>>>> 8a2c6b93
       builder.build()
     }
   }
