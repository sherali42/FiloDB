--- conflicted
+++ resolved
@@ -74,11 +74,11 @@
     binRec.as[Timestamp](2) should equal (new Timestamp(1000000L))
   }
 
-<<<<<<< HEAD
   it("should generate same hashcode for different instances of the same RecordSchema") {
     val schema3_is = new RecordSchema(Seq(IntColumn, StringColumn))
     schema2_is.hashCode should equal (schema3_is.hashCode)
-=======
+  }
+
   it("should produce shorter BinaryRecords if smaller number of items fed") {
     import filodb.core.GdeltTestData._
 
@@ -124,6 +124,5 @@
     val ois = new ObjectInputStream(new ByteArrayInputStream(baos.toByteArray))
     val readWrapper = ois.readObject().asInstanceOf[BinaryRecordWrapper]
     readWrapper.binRec should equal (binRec1)
->>>>>>> ee1da18f
   }
 }