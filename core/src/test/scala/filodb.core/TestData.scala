package filodb.core

import bloomfilter.mutable.BloomFilter
import java.nio.ByteBuffer
import java.sql.Timestamp
import org.joda.time.DateTime
import org.velvia.filo.{RowReader, TupleRowReader, ArrayStringRowReader, SeqRowReader}
import scala.io.Source
import scala.concurrent.ExecutionContext
import scala.concurrent.duration._

import filodb.core._
import filodb.core.binaryrecord.BinaryRecord
import filodb.core.metadata.{Column, DataColumn, Dataset, RichProjection}
import filodb.core.query.{PartitionChunkIndex, RowkeyPartitionChunkIndex}
import filodb.core.store._

class TestSegmentState(projection: RichProjection,
                       index: PartitionChunkIndex,
                       schema: Seq[Column],
                       settings: SegmentStateSettings)
extends SegmentState(projection, index, schema, settings) {

  def this(projection: RichProjection,
           schema: Seq[Column],
           partition: Any = "/0",
           settings: SegmentStateSettings = SegmentStateSettings()) =
    this(projection,
         new RowkeyPartitionChunkIndex(projection.partitionType.toBytes(
                                         partition.asInstanceOf[projection.PK]), projection),
         schema,
         settings)

  val rowKeyChunks = new collection.mutable.HashMap[(BinaryRecord, Types.ChunkID), Array[ByteBuffer]]

  def getRowKeyChunks(key: BinaryRecord, chunkId: Types.ChunkID): Array[ByteBuffer] =
    rowKeyChunks((key, chunkId))

  def store(chunkSet: ChunkSet): Unit = {
    val rowKeyColNames = projection.rowKeyColumns.map(_.name)
    val chunkArray = rowKeyColNames.map(chunkSet.chunks).toArray
    rowKeyChunks((chunkSet.info.firstKey, chunkSet.info.id)) = chunkArray
  }

  def clear(): Unit = {
    rowKeyChunks.clear
  }
}

object NamesTestData {
  val schema = Seq(DataColumn(0, "first", "dataset", 0, Column.ColumnType.StringColumn),
                   DataColumn(1, "last",  "dataset", 0, Column.ColumnType.StringColumn),
                   DataColumn(2, "age",   "dataset", 0, Column.ColumnType.LongColumn),
                   DataColumn(3, "seg",   "dataset", 0, Column.ColumnType.IntColumn))

  def mapper(rows: Seq[Product]): Seq[RowReader] = rows.map(TupleRowReader)

  val dataset = Dataset("dataset", "age", "seg")
  val datasetRef = DatasetRef(dataset.name)
  val projection = RichProjection(dataset, schema)

  val names = Seq((Some("Khalil"),    Some("Mack"),     Some(24L), Some(0)),
                  (Some("Ndamukong"), Some("Suh"),      Some(28L), Some(0)),
                  (Some("Rodney"),    Some("Hudson"),   Some(25L), Some(0)),
                  (Some("Jerry"),     None,             Some(40L), Some(0)),
                  (Some("Peyton"),    Some("Manning"),  Some(39L), Some(0)),
                  (Some("Terrance"),  Some("Knighton"), Some(29L), Some(0)))

  val altNames = Seq((Some("Stacy"),    Some("McGee"),     Some(24L), Some(0)),
                  (Some("Bruce"),     Some("Irvin"),    Some(28L), Some(0)),
                  (Some("Amari"),     Some("Cooper"),   Some(25L), Some(0)),
                  (Some("Jerry"),     None,             Some(40L), Some(0)),
                  (Some("Derek"),     Some("Carr"),     Some(39L), Some(0)),
                  (Some("Karl"),      Some("Joseph"),   Some(29L), Some(0)))

  val firstKey = BinaryRecord(projection, Seq(names.head._3.get))
  val lastKey = BinaryRecord(projection, Seq(names.last._3.get))
  def keyForName(rowNo: Int): BinaryRecord = BinaryRecord(projection, Seq(names(rowNo)._3.getOrElse(0)))

  val stateSettings = SegmentStateSettings()
  val emptyFilter = SegmentState.emptyFilter(stateSettings)

  def getState(segment: Int = 0): TestSegmentState = new TestSegmentState(projection, schema)

  def getWriterSegment(segment: Int = 0): ChunkSetSegment =
    new ChunkSetSegment(projection, SegmentInfo("/0", segment).basedOn(projection))

  val firstNames = names.map(_._1.get)
  val sortedFirstNames = Seq("Khalil", "Rodney", "Ndamukong", "Terrance", "Peyton", "Jerry")

  // OK, what we want is to test multiple partitions, segments, multiple chunks per segment too.
  // With default segmentSize of 10000, change chunkSize to say 100.
  // Thus let's have the following:
  // "nfc"  0-99  10000-10099 10100-10199  20000-20099 20100-20199 20200-20299
  // "afc"  the same
  // 1200 rows total, 6 segments (3 x 2 partitions)
  // No need to test out of order since that's covered by other things (but we can scramble the rows
  // just for fun)
  val schemaWithPartCol = schema ++ Seq(
    DataColumn(4, "league", "dataset", 0, Column.ColumnType.StringColumn)
  )

  val largeDataset = dataset.copy(options = Dataset.DefaultOptions.copy(chunkSize = 100),
                                  partitionColumns = Seq("league"))

  val lotLotNames = {
    for { league <- Seq("nfc", "afc")
          numChunks <- 0 to 2
          chunk  <- 0 to numChunks
          startRowNo = numChunks * 10000 + chunk * 100
          rowNo  <- startRowNo to (startRowNo + 99) }
    yield { (names(rowNo % 6)._1, names(rowNo % 6)._2,
             Some(rowNo.toLong),             // the unique row key
             Some(rowNo / 10000 * 10000),    // the segment key
             Some(league)) }                 // partition key
  }
}

/**
 * The first 99 rows of the GDELT data set, from a few select columns, enough to really play around
 * with different layouts and multiple partition as well as row keys.  And hey it's real data!
 */
object GdeltTestData {
  val gdeltLines = Source.fromURL(getClass.getResource("/GDELT-sample-test.csv"))
                         .getLines.toSeq.drop(1)     // drop the header line

  val readers = gdeltLines.map { line => ArrayStringRowReader(line.split(",")) }

  val badLine = ArrayStringRowReader(Array("NotANumber"))   // Will fail
  val altLines =
    """0,1979-01-01,197901,1979,AFR,africa,5,5.52631578947368
      |1,1979-01-01,197901,1979,AGR,farm-yo,6,10.9792284866469
      |2,1979-01-01,197901,1979,AGR,farm-yo,6,10.9792284866469""".stripMargin.split("\n")
  val altReaders = altLines.map { line => ArrayStringRowReader(line.split(",")) }

  val schema = Seq(DataColumn(0, "GLOBALEVENTID", "gdelt", 0, Column.ColumnType.IntColumn),
                   DataColumn(1, "SQLDATE",       "gdelt", 0, Column.ColumnType.TimestampColumn),
                   DataColumn(2, "MonthYear",     "gdelt", 0, Column.ColumnType.IntColumn),
                   DataColumn(3, "Year",          "gdelt", 0, Column.ColumnType.IntColumn),
                   DataColumn(4, "Actor2Code",    "gdelt", 0, Column.ColumnType.StringColumn),
                   DataColumn(5, "Actor2Name",    "gdelt", 0, Column.ColumnType.StringColumn),
                   DataColumn(6, "NumArticles",   "gdelt", 0, Column.ColumnType.IntColumn),
                   DataColumn(7, "AvgTone",       "gdelt", 0, Column.ColumnType.DoubleColumn))

  case class GdeltRecord(eventId: Int, sqlDate: Timestamp, monthYear: Int, year: Int,
                         actor2Code: String, actor2Name: String, numArticles: Int, avgTone: Double)

  val records = gdeltLines.map { line =>
    val parts = line.split(',')
    GdeltRecord(parts(0).toInt, new Timestamp(DateTime.parse(parts(1)).getMillis),
                parts(2).toInt, parts(3).toInt,
                parts(4), parts(5), parts(6).toInt, parts(7).toDouble)
  }
  val seqReaders = records.map { record => SeqRowReader(record.productIterator.toList) }

  // Dataset1: Partition keys (Actor2Code, Year) / Row key GLOBALEVENTID / Seg :string 0
  val dataset1 = Dataset("gdelt", Seq("GLOBALEVENTID"), ":string 0", Seq("Actor2Code", "Year"))
  val projection1 = RichProjection(dataset1, schema)

  // Dataset2: Partition key (MonthYear) / Row keys (Actor2Code, GLOBALEVENTID)
  // Segment ID is to group GLOBALEVENTID such that there will be two segments
  val dataset2 = Dataset("gdelt", Seq("Actor2Code", "GLOBALEVENTID"),
                         ":round GLOBALEVENTID 50", Seq("MonthYear"))
  val projection2 = RichProjection(dataset2, schema)

  // Dataset3: same as Dataset1 but with :getOrElse to prevent null partition keys
  val dataset3 = Dataset("gdelt", Seq("GLOBALEVENTID"), ":string 0",
                         Seq(":getOrElse Actor2Code NONE", ":getOrElse Year -1"))
  val projection3 = RichProjection(dataset3, schema)

<<<<<<< HEAD
  // Dataset4: same as Dataset1 but with :getOrElse to prevent null partition keys
  val dataset4 = Dataset("gdelt", Seq("GLOBALEVENTID"), "GLOBALEVENTID", Seq("MonthYear"))
=======
  // Dataset4: One big partition (Year) and segment (:string 0) with (Actor2Code, GLOBALEVENTID) rowkey
  // to easily test row key scans
  val dataset4 = Dataset("gdelt", Seq("Actor2Code", "GLOBALEVENTID"), ":string 0", Seq("Year"))
>>>>>>> ee1da18f
  val projection4 = RichProjection(dataset4, schema)

  // Returns projection2 grouped by segment with a fake partition key
  def getSegments(partKey: projection2.PK): Seq[(ChunkSetSegment, Seq[RowReader])] = {
    val inputGroupedBySeg = readers.toSeq.groupBy(projection2.segmentKeyFunc)
                                   .toSeq.sortBy(_._1.asInstanceOf[Int])
    inputGroupedBySeg.map { case (segmentKey, lines) =>
      val segInfo = SegmentInfo(partKey, segmentKey).basedOn(projection2)
      val seg = new ChunkSetSegment(projection2, segInfo)
      (seg, lines)
    }
  }

  // Returns projection1 or 2 segments grouped by partition and segment key
  def getSegmentsByPartKey(projection: RichProjection): Seq[(ChunkSetSegment, Seq[RowReader])] = {
    val inputGroupedBySeg = readers.toSeq.groupBy(r => (projection.partitionKeyFunc(r),
                                                        projection.segmentKeyFunc(r)))
    inputGroupedBySeg.map { case ((partKey, segKey), lines) =>
      val segInfo = SegmentInfo(partKey, segKey).basedOn(projection)
      val seg = new ChunkSetSegment(projection, segInfo)
      (seg, lines)
    }.toSeq
  }

  def createColumns(count: Int) : Seq[Column] = {
    if (count == 0){
      Nil
    } else{
      val fieldName = s"column$count"
      new DataColumn(count,fieldName,"testtable",0,Column.ColumnType.StringColumn) +: createColumns(count - 1)
    }
  }
}<|MERGE_RESOLUTION|>--- conflicted
+++ resolved
@@ -168,14 +168,9 @@
                          Seq(":getOrElse Actor2Code NONE", ":getOrElse Year -1"))
   val projection3 = RichProjection(dataset3, schema)
 
-<<<<<<< HEAD
-  // Dataset4: same as Dataset1 but with :getOrElse to prevent null partition keys
-  val dataset4 = Dataset("gdelt", Seq("GLOBALEVENTID"), "GLOBALEVENTID", Seq("MonthYear"))
-=======
   // Dataset4: One big partition (Year) and segment (:string 0) with (Actor2Code, GLOBALEVENTID) rowkey
   // to easily test row key scans
   val dataset4 = Dataset("gdelt", Seq("Actor2Code", "GLOBALEVENTID"), ":string 0", Seq("Year"))
->>>>>>> ee1da18f
   val projection4 = RichProjection(dataset4, schema)
 
   // Returns projection2 grouped by segment with a fake partition key
