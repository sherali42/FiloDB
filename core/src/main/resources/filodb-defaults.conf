filodb {
  # list of paths to dataset + ingestion config files
  dataset-configs = [ ]

  # As an alternative to dataset-configs, one can inline list each dataset/stream ingestion config
  # here, which might be more convenient in some cases than listing file paths (eg tests, reuse of shared configs).
  # This is only used if dataset-configs is empty.
  # inline-dataset-configs = [
  #   {
  #     dataset = "prometheus"
  #     definition { ... }
  #     sourceconfig { ... }
  #   },
  # ]
  inline-dataset-configs = []

  # Definition of cluster-wide partition key scheme.  The partition key defines each unique time series,
  # such as labels or tags, and is used for sharding time series across the cluster.
  # The below definition is standard for Prometheus schema.
  # Please do not modify unless you know what you are doing; some internal code esp in gateway module is sensitive
  # to the exact definitions.
  partition-schema {
    # Typical column types used: map, string.  Also possible: ts,long,double
    # NOTE: the metric column needs underscores to escape conflicts with tag labels named the same.
    columns = ["_metric_:string", "tags:map"]

    # Predefined keys allow space to be saved for over the wire tags with the given keys
    # WARN: 1. It is suggested to only ADD to predefined keys that are not used already,
    #          which means only new tags with underscore prefixed and suffixed.
    #       2. Changing/Renaming existing keys will cause incorrect tags to be reported and probably require a clean wipe.
    #       3. Even when adding new keys, be careful. If that tag is already being used, there is no
    #          equality of partKeys between old and new time series.
    predefined-keys = ["_ws_", "_ns_", "app", "__name__", "instance", "dc", "le", "job", "exporter", "_pi_"]
    # FYI: _pi_ stands for publish interval; _ws_ stands for workspace, _ns_ stands for namespace

    options {
      # Copy tags can be used to create a new labelPair from one of the existing labelPair in a TimeSeries.
      # It honors the order in which the label keys are represented against a new key.
      # Eg: For copyTags `"_ns_" = [ "exporter", "job" ]`, when an incoming TimeSeries already has both `exporter`
      #     and `job`, then it will pickup only the value from `exporter` for `_ns_`.
      copyTags = {
        "_ns_" = [ "_ns", "exporter", "job" ]
      }
      ignoreShardKeyColumnSuffixes = { "_metric_" = ["_bucket", "_count", "_sum"] }
      ignoreTagsOnPartitionKeyHash = ["le"]
      metricColumn = "_metric_"
      # shard key columns should be in hierarchical order
      shardKeyColumns = ["_ws_", "_ns_", "_metric_"]
    }
  }

  # Definitions of possible data schemas to be used in all datasets
  # Each one must have a unique name and column schema.
  # FiloDB will refuse to start if the schema definitions have errors.  Use the validateSchemas CLI command to check.
  # Please do not modify unless you know what you are doing; some internal code esp in gateway module is sensitive
  # to the exact definitions.
  schemas {
    gauge {
      # Each column def is of name:type format.  Type may be ts,long,double,string,int
      # The first column must be ts or long
      columns = ["timestamp:ts", "value:double:detectDrops=false"]

      # Default column to query using PromQL
      value-column = "value"

      # Downsampling configuration.  See doc/downsampling.md
      downsamplers = [ "tTime(0)", "dMin(1)", "dMax(1)", "dSum(1)", "dCount(1)", "dAvg(1)" ]

      # The marker implemention that determines row numbers at which to downsample
      downsample-period-marker = "time(0)"

      # If downsamplers are defined, then the downsample schema must also be defined
      downsample-schema = "ds-gauge"
    }

    # For metrics from Prom or other places without a known type, we treat them as gauges
    # The column name is different to be sure of no hash conflicts
    untyped {
      columns = ["timestamp:ts", "number:double"]
      value-column = "number"
      downsamplers = []
    }

    prom-counter {
      columns = ["timestamp:ts", "count:double:detectDrops=true"]
      value-column = "count"
      downsamplers = ["tTime(0)", "dLast(1)"]
      # Downsample periods are determined by counter dips of the counter column
      downsample-period-marker = "counter(1)"
      downsample-schema = "prom-counter"
    }

    prom-histogram {
      columns = ["timestamp:ts",
                 "sum:double:detectDrops=true",
                 "count:double:detectDrops=true",
                 "h:hist:counter=true"]
      value-column = "h"
      downsamplers = ["tTime(0)", "dLast(1)", "dLast(2)", "hLast(3)"]
      # Downsample periods are determined by counter dips of the count column
      downsample-period-marker = "counter(2)"
      downsample-schema = "prom-histogram"
    }

    # Used for downsampled gauge data
    ds-gauge {
      columns = [ "timestamp:ts", "min:double", "max:double", "sum:double", "count:double", "avg:double" ]
      value-column = "avg"
      downsamplers = []
    }
  }

  quotas {
    # if one is not defined for data source, this number is used for all limits
    default = 2000000000
    # prometheus {
    #   defaults = [100, 500, 10000, 100000]
    #   custom = [
    #     {
    #       shardKeyPrefix = ["myWs", "myNs", "myMetricName"]
    #       quota = 10000
    #     }
    #   ]
    # }
  }

  tasks {
    # Frequency with which new shard maps are published
    shardmap-publish-frequency = 5s

    # Internal task configs for handling lifecycle management and events
    timeouts {
      default = 8000ms
      initialization = 60s
      graceful-stop = 8000ms
      resolve-actor = 10s

      # The timeout before retrying status updates
      status-ack-timeout = 15s
    }
  }

  scheduler {
    enable-assertions = false
  }

  profiler {
    # Uncomment to enable profiling, using the filodb.standalone.SimpleProfiler class.
    #sample-rate = 10ms
    #report-interval = 60s
    #top-count = 50
    #out-file = "filodb.prof"
  }

  # # of shards each application/metric is spread out to = 2^spread
  spread-default = 1
  # default spread can be overriden for a specific sharding key combination.
  # Eg: If "__name__, _ns" are your sharding key, for a _ns "App-Test001" the spread can be overriden as follows:
  # spread-assignment = [ { _ws_ = demo, _ns_ = App-Test001, _spread_ = 5 } ]
  spread-assignment = []

  shard-key-level-ingestion-metrics-enabled = true
  shard-key-level-query-metrics-enabled = true

  query {
    # Timeout for query engine subtree/ExecPlans for requests to sub nodes
    # Higher default until we have a way to really timeout query execution at leaves
    ask-timeout = 120 seconds

    stale-sample-after = 5 minutes

    # Maximum number of samples to return in a query
    sample-limit = 1000000

    # Binary Join Cardinality limit
    join-cardinality-limit = 25000

    # Group by Cardinality limit
    group-by-cardinality-limit = 1000

    # Minimum step required for a query
    min-step = 5 seconds

    # Parallelism (query threadpool per dataset) ... ceil(available processors * factor)
    threads-factor = 1.0

    # Maximum number of steps/windows to use the RangeVectorAggregator.fastReduce aggregators.  This aggregator
    # uses memory proportional to the # of windows, rather than the # of time series aggregated; it can speed up
    # high cardinality aggregations in particular.
    fastreduce-max-windows = 50

    # Enable faster rate/increase/delta calculations. Depends on drop detection in chunks (detectDrops=true)
    faster-rate = true

    # Time ranges for which additional join/by keys need to be added implicitly. Add as a 2D array, example:
    # [
    #   [1600224662, 1600229662],
    #   [1600204662, 1600209662]
    # ]
    add-extra-by-on-key-time-ranges = []

    # Choices are "legacy", "antlr", and "shadow". Shadow mode uses legacy but also checks antlr for errors.
    parser = "shadow"
  }

  shard-manager {
    # Minimum time required between successive automatic shard reassignments done by ShardManager
    reassignment-min-interval = 2 hours
  }

  cassandra {
    hosts = ["localhost"]
    port = 9042
    keyspace = "filodb"
    downsample-keyspace = "filodb_downsample"
    admin-keyspace = "filodb_admin"
    # username = "abc"
    # password = "xyz"
    # read-timeout = 12 s
    # connect-timeout = 5 s
    # default-consistency-level = QUORUM.  NOTE: see this link for the string values:
    # http://docs.datastax.com/en/drivers/java/2.1/com/datastax/driver/core/ConsistencyLevel.html

    # Number of parallel chunkset writes at a time
    write-parallelism = 4

    # CQL CREATE KEYSPACE options.  You will want to change these for production.
    keyspace-replication-options = "{'class': 'SimpleStrategy', 'replication_factor': '1'}"

    # NONE, LZ4, SNAPPY.  Compression of CQL traffic over the network.  Turn on for remote clusters,
    # can help by up to 20-30% - unless you use lz4-chunk-compress, in which case leave this off
    cql-compression = "NONE"

    # Compress columnar chunks using LZ4 and store them over CQL that way.
    # Use this instead of cql-compression for the best read performance
    lz4-chunk-compress = false

    # See http://docs.datastax.com/en/cql/3.1/cql/cql_reference/compressSubprop.html for valid values;
    # Use "" to turn off compression.  For the main chunks table only.
    sstable-compression = "LZ4Compressor"

    # retry duration (including jitter) is configured to be little more than chunk-duration / groups-per-shard
    max-retry-attempts = 5
    retry-interval = 10s
    retry-interval-max-jitter = 10s

    ingestion-consistency-level = "ONE"

    # Number of splits in the partitionKeysByUpdateTime table to keep cassandra partition size under control
    #  1mil max pks per shard per hour / 200 splits
    #      = 5000 keys per split * 1000 bytes per pk
    #      = 5MB per cass partition. Goal is to keep it under 10MB.
    pk-by-updated-time-table-num-splits = 200

    # TTL for rows in ingestion time index tables. Ensure it is long enough to ensure that
    # downsampler or repair migration will complete in that time
    write-time-index-ttl = 3 days

    # Creation of tables is enabled. Do not set to true in production to avoid
    # multiple nodes trying to create table at once
    create-tables-enabled = false

    # amount of parallelism to introduce in the token scan queries. This controls number of spark partitions
    # increase if the number of splits seen in cassandra reads is low and spark jobs are slow, or
    # if we see Cassandra read timeouts in token range scans.
    num-token-range-splits-for-scans = 10

    # Parallel scans per shard. Use this property and num-token-range-splits-for-scans to
    # issue parallel queries to cassandra during index load to index reduce recovery times
    index-scan-parallelism-per-shard = 2

  }

  downsampler {

    # Name of the dataset from which to downsample
    # raw-dataset-name = "prometheus"

    # Use to override cassandra Session Provider class name used by downsampler
    # cass-session-provider-fqcn = fqcn

    # Number of time series to operate on at one time. Reduce if there is much less memory available
    cass-write-batch-size = 250

    # Number of rows to read in one fetch. Reduce if we see Cassandra read timeouts
    cass-read-fetch-size = 5000

    # Amount of time to wait for a Cassandra write to finish before proceeding to next batch of partitions
    cassandra-write-timeout = 10.minutes

    # How much to increase userTime range by to formulate ingestionTime range to search for chunks to downsample.
    # Recommended to be at least twice chunkDuration of raw dataset to accommodate for early/late arriving data
    widen-ingestion-time-range-by = 2h

    # configure only these three items.
    downsample-store-config {
      # Amount of ingestion time to query to create one chunk of downsampled data
      flush-interval = 6h

      # number of items in the downsampled chunk
      max-chunks-size = 400

      # Read parallelism in downsample cluster
      demand-paging-parallelism = 30

      # Limits maximum amount of data a single leaf query can scan per shard
      max-data-per-shard-query = 100 MB

      # Write buffer size, in bytes, for blob columns (histograms, UTF8Strings).  Since these are variable data types,
      # we need a maximum size, not a maximum number of items.
      max-blob-buffer-size = 15000

      # This block memory is used for overflow of write buffers and for storing encoded downsample chunks
      # Configure to NumPartitionsPerCassWrite * (EstChunkSize * EstNumChunksPerPartition) + buffer
      # 10000 * (1KB per col * 6 cols * 3 chunks) + buffer
      shard-mem-size = 400 MB

    }

    # If non-empty, partition will be downsampled only if it matches one of the allow filters
    allow-filters = [
      # {
      #  tagA1 = value1
      #  tagA2 = value2
      #},
      #{
      #  tagB1 = value1
      #  tagB2 = value2
      #}
    ]

    # Partition will be downsampled only if it does not match every allow filter.
    # If allow is non-empty, this list can be used to further filter out items in allow
    # If allow is empty, this list flags data not eligible foe downsampling
    block-filters = [
      #{
      #  tagB1 = value1
      #  tagB2 = value2
      #  tagB3 = value3
      #}
    ]

    # Downsampling of TS Partition will be traced if it matches the filter below
    trace-filters = [
      #{
      #  tagB1 = value1
      #  tagB2 = value2
      #  tagB3 = value3
      #}
    ]
  }

  ds-index-job {

    # Name of the dataset from which to downsample
    # raw-dataset-name = "prometheus"

    # Use to override cassandra Session Provider class name used by downsampler
    # cass-session-provider-fqcn = fqcn

    # Number of time series to operate on at one time. Reduce if there is much less memory available
    cass-write-batch-size = 10000

    # Maximum time to wait during cassandra reads to form a batch of partitions to downsample
    cass-write-batch-time = 3s

    # amount of parallelism to introduce in the spark job. This controls number of spark partitions
    # increase if the number of splits seen in cassandra reads is low and spark jobs are slow.
    splits-per-node = 1

    # Amount of time to wait for a Cassandra write to finish before proceeding to next batch of partitions
    cassandra-write-timeout = 1.minutes

  }

  spark {
    # The amount of time to wait for dataset creation, truncation, schema changes, etc.
    dataset-ops-timeout = 30s

    # The amount of time to wait for a dataset to finish flushing at the end of a DataFrame write
    flush-timeout = 5m

    # The port used by FiloDB coordinators on executor nodes and the driver to communicate with each
    # other via Akka clustering.  Leaving this commented out will default the port setting to 0, which
    # means find any free open port.
    # executor.port = 5444
    # driver.port = 5555
  }

  # Which MemStore, ChunkSink (for chunk persistence) and MetaStore to use
  # Should be the full class path / FQCN to an implementation of StoreFactory
  store-factory = "filodb.coordinator.TimeSeriesNullStoreFactory"

  columnstore {
    # Number of cache entries for the table cache
    tablecache-size = 50

    # Maximum number of partitions that can be fetched at once that will still fit in
    # one Spark partition/thread when using IN clause in query.
    # If number of partitions are more than this limit then full table scan is performed.
    inquery-partitions-limit = 12
  }

  memstore {
    # Parallelism of persistance flush tasks. Should never be greater than groups-per-shard
    flush-task-parallelism = 2

<<<<<<< HEAD
    # Minimum amount of memory (as a memory string, eg 2MB, 1GB) to maintain in the write buffers.
    # This is also memory for other time series data structures.  Falling below this number means data will be
    # evicted from memory and possibly lost new data if not enough eviction happens.
    # It should be large enough to accommodate a new partition key, a new OffheapLFSortedIDMap structure
    # (a couple hundred bytes) plus 1000 write buffers.
    min-write-buffers-free = 5MB

    # Number of bytes of offheap mem to allocate to write buffers for all shards.  Ex. 1000MB, 1G, 2GB
    # Note: this memory is shared across all configued datasets on a node.
    ingestion-buffer-mem-size = 200MB
=======
    # Minimum amount of memory as percentage of capacity to maintain in the block manager.
    # Increase if very large volume of ODP queries are expected within headroom task interval since
    # eviction will not happen during queries.
    ensure-block-memory-headroom-percent = 5

    # Minimum amount of memory as percentage of capacity to maintain in the native memory manager.
    # This is also memory for write-buffers, off-heap partKey and chunkMap. Falling below this
    # number means data will be evicted from memory and possibly lost new data if not enough eviction happens.
    # Increase if very high cardinality ODP queries are expected within headroom task interval since
    # eviction will not happen during queries.
    ensure-tsp-headroom-percent = 5

    # Maximum number of partitions to target on heap per shard. If numPartitions exceed this value
    # eviction will trigger on the shard. Set this by considering java heap setting, and total size
    # of partition keys and chunk-map on off-heap. Decreasing this will free off-heap memory more quickly.
    # Default to a high number - tune if needed
    max-partitions-on-heap-per-shard = 1000000
>>>>>>> 96bc003c
  }

  # for standalone worker cluster configuration, see akka-bootstrapper

  # dataset-definitions:
  # See FiloServer.scala for a way to automatically define datasets at startup

  hive {
    # Uncomment the below to enable automatic syncing of FiloDB datasets into Hive Metastore external
    # tables so that one does not need to register tables manually with the Hive store.
    # FiloDB tables in the cassandra keyspace below will be synced to the Hive database name below.
    # database-name = "filodb"
  }
}

# Configuration for the open-source ingestion gateway
gateway {
  # TCP Port for Influx Line Protocol incoming data
  influx-port = 8007

  # Number of threads or parallel tasks serializing input records to container format for Kafka/sink
  producer-parallelism = 16

  # Minimum size of queue for each shard's records.  Must be a power of 2
  min-queue-size = 256

  # Maximum size of queue for each shard's records.  Must be a power of 2.  When the max queue size is reached
  # then the connection will stop accepting incoming records.
  max-queue-size = 16384

  # Amount of sleep the ingesting TCP server does when the queue for a given shard is full
  queue-full-wait = 100ms

  tcp {
    ssl-enabled = false
    netty-receive-buffer-size = 1048576
    netty-send-buffer-size = 1048576
  }
}

akka {

  test.single-expect-default = 10s

  extensions = ["filodb.coordinator.FilodbCluster"]

  # Use SLF4J for deployed environment logging
  loggers = ["akka.event.slf4j.Slf4jLogger"]

  # will filter the log events using the backend configuration
  # (e.g. logback.xml) before they are published to the event bus.
  logging-filter = "akka.event.slf4j.Slf4jLoggingFilter"
  loglevel = "INFO"
  actor {

    #https://doc.akka.io/docs/akka/2.5/project/migration-guide-2.4.x-2.5.x.html#additional-serialization-bindings
    # Set this to off to disable serialization-bindings defined in
    # additional-serialization-bindings. That should only be needed
    # for backwards compatibility reasons.
    enable-additional-serialization-bindings = off

    provider = "akka.cluster.ClusterActorRefProvider"
    warn-about-java-serializer-usage = off
    debug {
      # To enable logging of every Akka message received by the various actors, uncomment the lines below,
      # then change the loglevel above to DEBUG
      # receive = on
      # autoreceive = on
      lifecycle = on
    }



    serializers {
      kryo = "io.altoo.akka.serialization.kryo.KryoSerializer"
    }

    serialization-bindings {
      "filodb.coordinator.client.IngestionCommands$IngestRows" = kryo
      "filodb.query.QueryCommand" = kryo
      "filodb.coordinator.client.QueryResponse" = kryo
      "filodb.core.query.Result" = kryo
      "filodb.coordinator.client.DatasetCommands$CreateDataset" = kryo
      "filodb.coordinator.StatusActor$EventEnvelope" = kryo
      "filodb.coordinator.StatusActor$StatusAck" = kryo
      "filodb.coordinator.CurrentShardSnapshot" = kryo

      "filodb.query.QueryResult" = kryo
      "filodb.query.QueryError" = kryo
      "filodb.query.exec.ExecPlan" = kryo
      "filodb.query.LogicalPlan" = kryo
    }

    # Reduce the number of threads used by default by the fork-join pool, as it's not really doing much work.
    default-dispatcher.fork-join-executor {
      parallelism-factor = 2.0
      parallelism-max = 32
    }

    # Just the defaults to start with. TODO optimize and pick the executor needed.
    shard-status-dispatcher {
      type = Dispatcher
      executor = "fork-join-executor"
      # Configuration for the fork join pool
      fork-join-executor {
        # Min number of threads to cap factor-based parallelism number to
        parallelism-min = 2
        # Parallelism (threads) ... ceil(available processors * factor)
        parallelism-factor = 2.0
        # Max number of threads to cap factor-based parallelism number to
        parallelism-max = 10
      }
      # Throughput defines the maximum number of messages to be
      # processed per actor before the thread jumps to the next actor.
      # Set to 1 for as fair as possible.
      throughput = 100
    }
  }

  remote {
    log-remote-lifecycle-events = off
    netty {

      #https://doc.akka.io/docs/akka/2.5/project/migration-guide-2.4.x-2.5.x.html#mutual-tls-authentication-now-required-by-default-for-netty-based-ssl-transport
      ssl.require-mutual-authentication = off

      tcp {
        # Leave out the hostname, it will be automatically determined.
        # The Akka port will be overridden by filodb.spark.* settings
        port = 0
        send-buffer-size = 1024000b
        receive-buffer-size = 1024000b
        maximum-frame-size = 25 MiB
      }
    }
  }

  cluster {
    roles = [worker]

    # If a join request fails it will be retried after this period. Disable join retry by specifying "off".
    retry-unsuccessful-join-after = 10s

    # Auto downing is turned off by default.  See
    # http://doc.akka.io/docs/akka/2.3.16/scala/cluster-usage.html#Automatic_vs__Manual_Downing
    # Instead, we use this repo to provide smarter downing solutions:
    # https://github.com/sisioh/akka-cluster-custom-downing
    # Note that this strategy should work well but for fixed size clusters QuorumLeader might be better
    downing-provider-class = "org.sisioh.akka.cluster.custom.downing.MajorityLeaderAutoDowning"

    metrics.enabled = off
    failure-detector {
      heartbeat-interval = 5s
      acceptable-heartbeat-pause = 15s
      threshold = 12.0
      expected-response-after = 5s
    }
  }

  # Be sure to terminate/exit JVM process after Akka shuts down.  This is important for the
  # custom downing provider's split brain resolution to work properly.  Basically, the minority
  # group will shut down itself and exit the process, helping to bring newer nodes online.
  coordinated-shutdown.exit-jvm = on
}

akka-kryo-serialization {
  # For details of kryo section see https://github.com/altoo-ag/akka-kryo-serialization
  implicit-registration-logging = "false"
  kryo-trace = "false"

  kryo-initializer = "filodb.coordinator.client.KryoInit"

  # Make the buffer size bigger as we send out chunks quite often
  buffer-size = 65536

  # compress after ser and decompress before deser
  post-serialization-transformations = "lz4"

  # automatic means fall back to FQCN's if class is not pre-registered.  This is safer.
  id-strategy = "automatic"

  mappings {
    # Set standard IDs here from say Scala up to 99.
    # DO NOT INCLUDE FiloDB classes here.  Those are better to put in Serializer.scala so they can be typechecked.
    "scala.Some" = 64
    "scala.Tuple2" = 65
    "scala.None$" = 66
    "scala.collection.immutable.Nil$" = 67
    "scala.collection.immutable.$colon$colon" = 68
    "scala.collection.mutable.ArrayBuffer" = 69
    "scala.collection.immutable.Vector" = 70
  }
}


custom-downing {
  stable-after = 20s

  majority-leader-auto-downing {
    majority-member-role = "worker"    # Must match akka.cluster.roles
    down-if-in-minority = true
    shutdown-actor-system-on-resolution = true
  }
}

kamon {
  modules {
    metriclog-reporter {
      enabled = false
      name = "MetricLog Reporter"
      description = "Log all Metrics"
      factory = "filodb.coordinator.KamonLogger$MetricsLogFactory"
    }
    spanlog-reporter {
      enabled = false
      name = "SpanLog Reporter"
      description = "Log all traced Spans"
      factory = "filodb.coordinator.KamonLogger$SpanLogFactory"
    }
    status-page {
      enabled = false
      name = "Status Page"
      description = "Exposes an embedded web server with a single page app displaying Kamon status information."
      factory = "kamon.status.page.StatusPage$Factory"
    }
  }
  prometheus.buckets {
    # Have more buckets, better resolution really helps esp with heatmaps
    default-buckets = [
      4,
      8,
      16,
      32,
      64,
      128,
      256,
      512,
      1024,
      2048,
      4096,
      8192,
      16384,
      32768,
      65536,
      131072,
      262144,
      524288
    ]

    # Start at 0.01ms so we can measure smaller timings
    time-buckets = [
      0.00001,
      0.000025,
      0.00005,
      0.0001,
      0.00025,
      0.0005,
      0.001,
      0.0025,
      0.005,
      0.01,
      0.025,
      0.05,
      0.1,
      0.25,
      0.5,
      1,
      2.5,
      5,
      10,
      25,
      50,
      100,
      250
    ]
  }
}<|MERGE_RESOLUTION|>--- conflicted
+++ resolved
@@ -405,18 +405,6 @@
     # Parallelism of persistance flush tasks. Should never be greater than groups-per-shard
     flush-task-parallelism = 2
 
-<<<<<<< HEAD
-    # Minimum amount of memory (as a memory string, eg 2MB, 1GB) to maintain in the write buffers.
-    # This is also memory for other time series data structures.  Falling below this number means data will be
-    # evicted from memory and possibly lost new data if not enough eviction happens.
-    # It should be large enough to accommodate a new partition key, a new OffheapLFSortedIDMap structure
-    # (a couple hundred bytes) plus 1000 write buffers.
-    min-write-buffers-free = 5MB
-
-    # Number of bytes of offheap mem to allocate to write buffers for all shards.  Ex. 1000MB, 1G, 2GB
-    # Note: this memory is shared across all configued datasets on a node.
-    ingestion-buffer-mem-size = 200MB
-=======
     # Minimum amount of memory as percentage of capacity to maintain in the block manager.
     # Increase if very large volume of ODP queries are expected within headroom task interval since
     # eviction will not happen during queries.
@@ -434,7 +422,6 @@
     # of partition keys and chunk-map on off-heap. Decreasing this will free off-heap memory more quickly.
     # Default to a high number - tune if needed
     max-partitions-on-heap-per-shard = 1000000
->>>>>>> 96bc003c
   }
 
   # for standalone worker cluster configuration, see akka-bootstrapper
