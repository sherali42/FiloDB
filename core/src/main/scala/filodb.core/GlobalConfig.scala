--- conflicted
+++ resolved
@@ -54,8 +54,6 @@
   // Column filter used to check the enabling/disabling the use of max-min columns
   val maxMinTenantColumnFilter = systemConfig.getString("filodb.query.max-min-tenant-column-filter")
 
-<<<<<<< HEAD
-=======
   // default dataset-options config
   val datasetOptions: Option[DatasetOptions] =
     systemConfig.hasPath("filodb.partition-schema.options") match {
@@ -74,5 +72,4 @@
       case true => Some(systemConfig.getConfig("filodb.query.hierarchical"))
     }
   }
->>>>>>> 9181cd9d
 }