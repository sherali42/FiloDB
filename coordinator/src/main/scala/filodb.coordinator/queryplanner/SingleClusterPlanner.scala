package filodb.coordinator.queryplanner

<<<<<<< HEAD
import java.util.concurrent.ThreadLocalRandom

import scala.concurrent.duration._

=======
>>>>>>> c7aad3b7
import akka.actor.ActorRef
import com.typesafe.scalalogging.StrictLogging
import kamon.Kamon

import filodb.coordinator.ShardMapper
import filodb.coordinator.client.QueryCommands.StaticSpreadProvider
import filodb.core.{DatasetRef, SpreadProvider}
import filodb.core.binaryrecord2.RecordBuilder
import filodb.core.metadata.Schemas
<<<<<<< HEAD
import filodb.core.query._
=======
import filodb.core.query.{ColumnFilter, Filter, QueryConfig, QueryContext}
>>>>>>> c7aad3b7
import filodb.core.store.{AllChunkScan, ChunkScanMethod, InMemoryChunkScan, TimeRangeChunkScan, WriteBufferChunkScan}
import filodb.prometheus.ast.Vectors.{PromMetricLabel, TypeLabel}
import filodb.prometheus.ast.WindowConstants
import filodb.query.{exec, _}
import filodb.query.exec.{LocalPartitionDistConcatExec, _}

object SingleClusterPlanner {
  private val mdNoShardKeyFilterRequests = Kamon.counter("queryengine-metadata-no-shardkey-requests").withoutTags
}

/**
  * Responsible for query planning within single FiloDB cluster
  *
  * @param dsRef dataset
  * @param schema schema instance, used to extract partKey schema
  * @param spreadProvider used to get spread
  * @param shardMapperFunc used to get shard locality
  */
class SingleClusterPlanner(dsRef: DatasetRef,
                           schema: Schemas,
                           shardMapperFunc: => ShardMapper,
                           earliestRetainedTimestampFn: => Long,
                           queryConfig: QueryConfig,
<<<<<<< HEAD
                           spreadProvider: SpreadProvider = StaticSpreadProvider(),
                           splitEnabled: Boolean = false,
                           splitThresholdMs: => Long = 1.day.toMillis,
                           splitSizeMs: => Long = 1.day.toMillis)
                                extends QueryPlanner with StrictLogging {
=======
                           spreadProvider: SpreadProvider = StaticSpreadProvider())
                                extends QueryPlanner with StrictLogging with PlannerMaterializer {
>>>>>>> c7aad3b7

  override val schemas = schema
  val shardColumns = dsOptions.shardKeyColumns.sorted

  import SingleClusterPlanner._

  private def dispatcherForShard(shard: Int): PlanDispatcher = {
    val targetActor = shardMapperFunc.coordForShard(shard)
    if (targetActor == ActorRef.noSender) {
      logger.debug(s"ShardMapper: $shardMapperFunc")
      throw new RuntimeException(s"Shard: $shard is not available") // TODO fix this
    }
    ActorPlanDispatcher(targetActor)
  }

  def materialize(logicalPlan: LogicalPlan, qContext: QueryContext): ExecPlan = {

    if (shardMapperFunc.numShards <= 0) throw new IllegalStateException("No shards available")
    val logicalPlans = if (logicalPlan.isInstanceOf[PeriodicSeriesPlan])
      LogicalPlanUtils.splitPlans(logicalPlan, qContext, splitEnabled, splitThresholdMs, splitSizeMs)
    else
      Seq(logicalPlan)
    val materialized = logicalPlans match {
      case Seq(one) => materializePlan(one, qContext)
      case many =>
        val meterializedPlans = many.map(materializePlan(_, qContext))
        val targetActor = pickDispatcher(meterializedPlans)

        // create SplitLocalPartitionDistConcatExec that will execute child execplanss sequentially and stitches
        // results back with StitchRvsMapper transformer.
        val stitchPlan = SplitLocalPartitionDistConcatExec(qContext, targetActor, meterializedPlans)
        stitchPlan
    }
    logger.debug(s"Materialized logical plan for dataset=$dsRef :" +
      s" $logicalPlan to \n${materialized.printTree()}")
    materialized
  }

  private def materializePlan(logicalPlan: LogicalPlan, qContext: QueryContext): ExecPlan = {
    val materialized = walkLogicalPlanTree(logicalPlan, qContext)
    match {
      case PlanResult(Seq(justOne), stitch) =>
        if (stitch) justOne.addRangeVectorTransformer(StitchRvsMapper())
        justOne
      case PlanResult(many, stitch) =>
        val targetActor = pickDispatcher(many)
        many.head match {
          case lve: LabelValuesExec => LabelValuesDistConcatExec(qContext, targetActor, many)
          case ske: PartKeysExec => PartKeysDistConcatExec(qContext, targetActor, many)
          case ep: ExecPlan =>
            val topPlan = LocalPartitionDistConcatExec(qContext, targetActor, many)
            if (stitch) topPlan.addRangeVectorTransformer(StitchRvsMapper())
            topPlan
        }
    }
    logger.debug(s"Materialized logical plan for dataset=$dsRef :" +
      s" $logicalPlan to \n${materialized.printTree()}")
    materialized
  }

  private def shardsFromFilters(filters: Seq[ColumnFilter],
                                qContext: QueryContext): Seq[Int] = {

    val spreadProvToUse = qContext.spreadOverride.getOrElse(spreadProvider)

    require(shardColumns.nonEmpty || qContext.shardOverrides.nonEmpty,
      s"Dataset $dsRef does not have shard columns defined, and shard overrides were not mentioned")

    qContext.shardOverrides.getOrElse {
      val shardVals = shardColumns.map { shardCol =>
        // So to compute the shard hash we need shardCol == value filter (exact equals) for each shardColumn
        filters.find(f => f.column == shardCol) match {
          case Some(ColumnFilter(_, Filter.Equals(filtVal: String))) =>
            shardCol -> RecordBuilder.trimShardColumn(dsOptions, shardCol, filtVal)
          case Some(ColumnFilter(_, filter)) =>
            throw new BadQueryException(s"Found filter for shard column $shardCol but " +
              s"$filter cannot be used for shard key routing")
          case _ =>
            throw new BadQueryException(s"Could not find filter for shard key column " +
              s"$shardCol, shard key hashing disabled")
        }
      }
      val metric = shardVals.find(_._1 == dsOptions.metricColumn)
        .map(_._2)
        .getOrElse(throw new BadQueryException(s"Could not find metric value"))
      val shardValues = shardVals.filterNot(_._1 == dsOptions.metricColumn).map(_._2)
      logger.debug(s"For shardColumns $shardColumns, extracted metric $metric and shard values $shardValues")
      val shardHash = RecordBuilder.shardKeyHash(shardValues, metric)
      shardMapperFunc.queryShards(shardHash, spreadProvToUse.spreadFunc(filters).last.spread)
    }
  }

  private def toChunkScanMethod(rangeSelector: RangeSelector): ChunkScanMethod = {
    rangeSelector match {
      case IntervalSelector(from, to) => TimeRangeChunkScan(from, to)
      case AllChunksSelector          => AllChunkScan
      case EncodedChunksSelector      => ???
      case WriteBufferSelector        => WriteBufferChunkScan
      case InMemoryChunksSelector     => InMemoryChunkScan
      case _                          => ???
    }
  }

  /**
    * Renames Prom AST __name__ metric name filters to one based on the actual metric column of the dataset,
    * if it is not the prometheus standard
    */
  private def renameMetricFilter(filters: Seq[ColumnFilter]): Seq[ColumnFilter] =
    if (dsOptions.metricColumn != PromMetricLabel) {
      filters map {
        case ColumnFilter(PromMetricLabel, filt) => ColumnFilter(dsOptions.metricColumn, filt)
        case other: ColumnFilter                 => other
      }
    } else {
      filters
    }

  /**
    * Walk logical plan tree depth-first and generate execution plans starting from the bottom
    *
    * @return ExecPlans that answer the logical plan provided
    */
  // scalastyle:off cyclomatic.complexity
  def walkLogicalPlanTree(logicalPlan: LogicalPlan,
                                  qContext: QueryContext): PlanResult = {
    logicalPlan match {
      case lp: RawSeries                   => materializeRawSeries(qContext, lp)
      case lp: RawChunkMeta                => materializeRawChunkMeta(qContext, lp)
      case lp: PeriodicSeries              => materializePeriodicSeries(qContext, lp)
      case lp: PeriodicSeriesWithWindowing => materializePeriodicSeriesWithWindowing(qContext, lp)
      case lp: ApplyInstantFunction        => materializeApplyInstantFunction(qContext, lp)
      case lp: ApplyInstantFunctionRaw     => materializeApplyInstantFunctionRaw(qContext, lp)
      case lp: Aggregate                   => materializeAggregate(qContext, lp)
      case lp: BinaryJoin                  => materializeBinaryJoin(qContext, lp)
      case lp: ScalarVectorBinaryOperation => materializeScalarVectorBinOp(qContext, lp)
      case lp: LabelValues                 => materializeLabelValues(qContext, lp)
      case lp: SeriesKeysByFilters         => materializeSeriesKeysByFilters(qContext, lp)
      case lp: ApplyMiscellaneousFunction  => materializeApplyMiscellaneousFunction(qContext, lp)
      case lp: ApplySortFunction           => materializeApplySortFunction(qContext, lp)
      case lp: ScalarVaryingDoublePlan     => materializeScalarPlan(qContext, lp)
      case lp: ScalarTimeBasedPlan         => materializeScalarTimeBased(qContext, lp)
      case lp: VectorPlan                  => materializeVectorPlan(qContext, lp)
      case lp: ScalarFixedDoublePlan       => materializeFixedScalar(qContext, lp)
      case lp: ApplyAbsentFunction         => materializeAbsentFunction(qContext, lp)
      case lp: ScalarBinaryOperation       => materializeScalarBinaryOperation(qContext, lp)
      case _                               => throw new BadQueryException("Invalid logical plan")
    }
  }
  // scalastyle:on cyclomatic.complexity

  private def materializeBinaryJoin(qContext: QueryContext,
                                    lp: BinaryJoin): PlanResult = {
    val lhs = walkLogicalPlanTree(lp.lhs, qContext)
    val stitchedLhs = if (lhs.needsStitch) Seq(StitchRvsExec(qContext, pickDispatcher(lhs.plans), lhs.plans))
    else lhs.plans
    val rhs = walkLogicalPlanTree(lp.rhs, qContext)
    val stitchedRhs = if (rhs.needsStitch) Seq(StitchRvsExec(qContext, pickDispatcher(rhs.plans), rhs.plans))
    else rhs.plans
    // TODO Currently we create separate exec plan node for stitching.
    // Ideally, we can go one step further and add capability to NonLeafNode plans to pre-process
    // and transform child results individually before composing child results together.
    // In theory, more efficient to use transformer than to have separate exec plan node to avoid IO.
    // In the interest of keeping it simple, deferring decorations to the ExecPlan. Add only if needed after measuring.

    val targetActor = pickDispatcher(stitchedLhs ++ stitchedRhs)
    val joined = if (lp.operator.isInstanceOf[SetOperator])
      Seq(exec.SetOperatorExec(qContext, targetActor, stitchedLhs, stitchedRhs, lp.operator,
        LogicalPlanUtils.renameLabels(lp.on, dsOptions.metricColumn),
        LogicalPlanUtils.renameLabels(lp.ignoring, dsOptions.metricColumn), dsOptions.metricColumn))
    else
      Seq(BinaryJoinExec(qContext, targetActor, stitchedLhs, stitchedRhs, lp.operator, lp.cardinality,
        LogicalPlanUtils.renameLabels(lp.on, dsOptions.metricColumn),
        LogicalPlanUtils.renameLabels(lp.ignoring, dsOptions.metricColumn),
        LogicalPlanUtils.renameLabels(lp.include, dsOptions.metricColumn), dsOptions.metricColumn))
    PlanResult(joined, false)
  }

  private def materializeAggregate(qContext: QueryContext,
                                   lp: Aggregate): PlanResult = {
    val toReduceLevel1 = walkLogicalPlanTree(lp.vectors, qContext)
    // Now we have one exec plan per shard
    /*
     * Note that in order for same overlapping RVs to not be double counted when spread is increased,
     * one of the following must happen
     * 1. Step instants must be chosen so time windows dont span shards.
     * 2. We pump data into multiple shards for sometime so atleast one shard will fully contain any time window
     *
     * Pulling all data into one node and stich before reducing (not feasible, doesnt scale). So we will
     * not stitch
     *
     * Starting off with solution 1 first until (2) or some other approach is decided on.
     */
    toReduceLevel1.plans.foreach {
      _.addRangeVectorTransformer(AggregateMapReduce(lp.operator, lp.params,
        LogicalPlanUtils.renameLabels(lp.without, dsOptions.metricColumn),
        LogicalPlanUtils.renameLabels(lp.by, dsOptions.metricColumn)))
    }

    val toReduceLevel2 =
      if (toReduceLevel1.plans.size >= 16) {
        // If number of children is above a threshold, parallelize aggregation
        val groupSize = Math.sqrt(toReduceLevel1.plans.size).ceil.toInt
        toReduceLevel1.plans.grouped(groupSize).map { nodePlans =>
          val reduceDispatcher = nodePlans.head.dispatcher
          LocalPartitionReduceAggregateExec(qContext, reduceDispatcher, nodePlans, lp.operator, lp.params)
        }.toList
      } else toReduceLevel1.plans

    val reduceDispatcher = pickDispatcher(toReduceLevel2)
    val reducer = LocalPartitionReduceAggregateExec(qContext, reduceDispatcher, toReduceLevel2, lp.operator, lp.params)
    reducer.addRangeVectorTransformer(AggregatePresenter(lp.operator, lp.params))
    PlanResult(Seq(reducer), false) // since we have aggregated, no stitching
  }

  private def materializePeriodicSeriesWithWindowing(qContext: QueryContext,
                                                     lp: PeriodicSeriesWithWindowing): PlanResult = {
    val series = walkLogicalPlanTree(lp.series, qContext)
    val rawSource = lp.series.isRaw
    val execRangeFn = InternalRangeFunction.lpToInternalFunc(lp.function)
    val paramsExec = materializeFunctionArgs(lp.functionArgs, qContext)

    val newStartMs = boundToStartTimeToEarliestRetained(lp.startMs, lp.stepMs, lp.window, lp.offsetMs.getOrElse(0))
    if (newStartMs <= lp.endMs) { // if there is an overlap between query and retention ranges
      val window = if (execRangeFn == InternalRangeFunction.Timestamp) None else Some(lp.window)
      series.plans.foreach(_.addRangeVectorTransformer(PeriodicSamplesMapper(newStartMs, lp.stepMs,
        lp.endMs, window, Some(execRangeFn), qContext, lp.stepMultipleNotationUsed,
        paramsExec, lp.offsetMs, rawSource)))
      series
    } else { // query is outside retention period, simply return empty result
      PlanResult(Seq(EmptyResultExec(qContext, dsRef)))
    }
  }

  private def materializePeriodicSeries(qContext: QueryContext,
                                        lp: PeriodicSeries): PlanResult = {
    val rawSeries = walkLogicalPlanTree(lp.rawSeries, qContext)
    val newStartMs = boundToStartTimeToEarliestRetained(lp.startMs, lp.stepMs,
      WindowConstants.staleDataLookbackMillis, lp.offsetMs.getOrElse(0))
    if (newStartMs <= lp.endMs) {  // if there is an overlap between query and retention ranges
      rawSeries.plans.foreach(_.addRangeVectorTransformer(PeriodicSamplesMapper(newStartMs, lp.stepMs, lp.endMs,
        None, None, qContext, false, Nil, lp.offsetMs)))
      rawSeries
    } else { // query is outside retention period, simply return empty result
      PlanResult(Seq(EmptyResultExec(qContext, dsRef)))
    }
  }

  /**
    * Calculates the earliest startTime possible given the query's start/window/step/offset.
    * This is used to bound the startTime of queries so we dont create possibility of aggregating
    * partially expired data and return incomplete results.
    *
    * @return new startTime to be used for query in ms. If original startTime is within retention
    *         period, returns it as is.
    */
  private def boundToStartTimeToEarliestRetained(startMs: Long, stepMs: Long,
                                                 windowMs: Long, offsetMs: Long): Long = {
    // In case query is earlier than earliestRetainedTimestamp then we need to drop the first few instants
    // to prevent inaccurate results being served. Inaccuracy creeps in because data can be in memory for which
    // equivalent data may not be in cassandra. Aggregations cannot be guaranteed to be complete.
    // Also if startMs < 500000000000 (before 1985), it is usually a unit test case with synthetic data, so don't fiddle
    // around with those queries
    val earliestRetainedTimestamp = earliestRetainedTimestampFn
    if (startMs - windowMs - offsetMs < earliestRetainedTimestamp && startMs > 500000000000L) {
      // We calculate below number of steps/instants to drop. We drop instant if data required for that instant
      // doesnt fully fall into the retention period. Data required for that instant involves
      // going backwards from that instant up to windowMs + offsetMs milli-seconds.
      val numStepsBeforeRetention = (earliestRetainedTimestamp - startMs + windowMs + offsetMs) / stepMs
      val lastInstantBeforeRetention = startMs + numStepsBeforeRetention * stepMs
      lastInstantBeforeRetention + stepMs
    } else {
      startMs
    }
  }

  /**
    * If there is a _type_ filter, remove it and populate the schema name string.  This is because while
    * the _type_ filter is a real filter on time series, we don't index it using Lucene at the moment.
    */
  private def extractSchemaFilter(filters: Seq[ColumnFilter]): (Seq[ColumnFilter], Option[String]) = {
    var schemaOpt: Option[String] = None
    val newFilters = filters.filterNot { case ColumnFilter(label, filt) =>
      val isTypeFilt = label == TypeLabel
      if (isTypeFilt) filt match {
        case Filter.Equals(schema) => schemaOpt = Some(schema.asInstanceOf[String])
        case x: Any                 => throw new IllegalArgumentException(s"Illegal filter $x on _type_")
      }
      isTypeFilt
    }
    (newFilters, schemaOpt)
  }

  private def materializeRawSeries(qContext: QueryContext,
                                   lp: RawSeries): PlanResult = {
    val spreadProvToUse = qContext.spreadOverride.getOrElse(spreadProvider)
    val offsetMillis: Long = lp.offsetMs.getOrElse(0)
    val colName = lp.columns.headOption
    val (renamedFilters, schemaOpt) = extractSchemaFilter(renameMetricFilter(lp.filters))
    val spreadChanges = spreadProvToUse.spreadFunc(renamedFilters)
    val rangeSelectorWithOffset = lp.rangeSelector match {
      case IntervalSelector(fromMs, toMs) => IntervalSelector(fromMs - offsetMillis - lp.lookbackMs.getOrElse(
                                             queryConfig.staleSampleAfterMs), toMs - offsetMillis)
      case _                              => lp.rangeSelector
    }
    val needsStitch = rangeSelectorWithOffset match {
      case IntervalSelector(from, to) => spreadChanges.exists(c => c.time >= from && c.time <= to)
      case _                          => false
    }
    val execPlans = shardsFromFilters(renamedFilters, qContext).map { shard =>
      val dispatcher = dispatcherForShard(shard)
      MultiSchemaPartitionsExec(qContext, dispatcher, dsRef, shard, renamedFilters,
        toChunkScanMethod(rangeSelectorWithOffset), schemaOpt, colName)
    }
    PlanResult(execPlans, needsStitch)
  }

  private def materializeLabelValues(qContext: QueryContext,
                                     lp: LabelValues): PlanResult = {
    // If the label is PromMetricLabel and is different than dataset's metric name,
    // replace it with dataset's metric name. (needed for prometheus plugins)
    val metricLabelIndex = lp.labelNames.indexOf(PromMetricLabel)
    val labelNames = if (metricLabelIndex > -1 && dsOptions.metricColumn != PromMetricLabel)
      lp.labelNames.updated(metricLabelIndex, dsOptions.metricColumn) else lp.labelNames

    val shardsToHit = if (shardColumns.toSet.subsetOf(lp.filters.map(_.column).toSet)) {
      shardsFromFilters(lp.filters, qContext)
    } else {
      mdNoShardKeyFilterRequests.increment()
      shardMapperFunc.assignedShards
    }
    val metaExec = shardsToHit.map { shard =>
      val dispatcher = dispatcherForShard(shard)
      exec.LabelValuesExec(qContext, dispatcher, dsRef, shard, lp.filters, labelNames, lp.startMs, lp.endMs)
    }
    PlanResult(metaExec, false)
  }

  private def materializeSeriesKeysByFilters(qContext: QueryContext,
                                             lp: SeriesKeysByFilters): PlanResult = {
    // NOTE: _type_ filter support currently isn't there in series keys queries
    val (renamedFilters, schemaOpt) = extractSchemaFilter(renameMetricFilter(lp.filters))
    val filterCols = lp.filters.map(_.column).toSet
    val shardsToHit = if (shardColumns.toSet.subsetOf(filterCols)) {
      shardsFromFilters(lp.filters, qContext)
    } else {
      mdNoShardKeyFilterRequests.increment()
      shardMapperFunc.assignedShards
    }
    val metaExec = shardsToHit.map { shard =>
      val dispatcher = dispatcherForShard(shard)
      PartKeysExec(qContext, dispatcher, dsRef, shard, schemas.part, renamedFilters,
                   lp.fetchFirstLastSampleTimes, lp.startMs, lp.endMs)
    }
    PlanResult(metaExec, false)
  }

  private def materializeRawChunkMeta(qContext: QueryContext,
                                      lp: RawChunkMeta): PlanResult = {
    // Translate column name to ID and validate here
    val colName = if (lp.column.isEmpty) None else Some(lp.column)
    val (renamedFilters, schemaOpt) = extractSchemaFilter(renameMetricFilter(lp.filters))
    val metaExec = shardsFromFilters(renamedFilters, qContext).map { shard =>
      val dispatcher = dispatcherForShard(shard)
      SelectChunkInfosExec(qContext, dispatcher, dsRef, shard, renamedFilters, toChunkScanMethod(lp.rangeSelector),
        schemaOpt, colName)
    }
    PlanResult(metaExec, false)
  }

  private def materializeScalarTimeBased(qContext: QueryContext,
                                         lp: ScalarTimeBasedPlan): PlanResult = {
    val scalarTimeBasedExec = TimeScalarGeneratorExec(qContext, dsRef, lp.rangeParams, lp.function)
    PlanResult(Seq(scalarTimeBasedExec), false)
  }

  private def materializeFixedScalar(qContext: QueryContext,
                                     lp: ScalarFixedDoublePlan): PlanResult = {
    val scalarFixedDoubleExec = ScalarFixedDoubleExec(qContext, dsRef, lp.timeStepParams, lp.scalar)
    PlanResult(Seq(scalarFixedDoubleExec), false)
  }

  private def materializeScalarBinaryOperation(qContext: QueryContext,
                                               lp: ScalarBinaryOperation): PlanResult = {
    val lhs = if (lp.lhs.isRight) {
      // Materialize as lhs is a logical plan
      val lhsExec = walkLogicalPlanTree(lp.lhs.right.get, qContext)
      Right(lhsExec.plans.map(_.asInstanceOf[ScalarBinaryOperationExec]).head)
    } else Left(lp.lhs.left.get)

    val rhs = if (lp.rhs.isRight) {
      val rhsExec = walkLogicalPlanTree(lp.rhs.right.get, qContext)
      Right(rhsExec.plans.map(_.asInstanceOf[ScalarBinaryOperationExec]).head)
    } else Left(lp.rhs.left.get)

    val scalarBinaryExec = ScalarBinaryOperationExec(qContext, dsRef, lp.rangeParams, lhs, rhs, lp.operator)
    PlanResult(Seq(scalarBinaryExec), false)
  }

}<|MERGE_RESOLUTION|>--- conflicted
+++ resolved
@@ -1,12 +1,7 @@
 package filodb.coordinator.queryplanner
 
-<<<<<<< HEAD
-import java.util.concurrent.ThreadLocalRandom
-
 import scala.concurrent.duration._
 
-=======
->>>>>>> c7aad3b7
 import akka.actor.ActorRef
 import com.typesafe.scalalogging.StrictLogging
 import kamon.Kamon
@@ -16,11 +11,7 @@
 import filodb.core.{DatasetRef, SpreadProvider}
 import filodb.core.binaryrecord2.RecordBuilder
 import filodb.core.metadata.Schemas
-<<<<<<< HEAD
-import filodb.core.query._
-=======
 import filodb.core.query.{ColumnFilter, Filter, QueryConfig, QueryContext}
->>>>>>> c7aad3b7
 import filodb.core.store.{AllChunkScan, ChunkScanMethod, InMemoryChunkScan, TimeRangeChunkScan, WriteBufferChunkScan}
 import filodb.prometheus.ast.Vectors.{PromMetricLabel, TypeLabel}
 import filodb.prometheus.ast.WindowConstants
@@ -44,16 +35,11 @@
                            shardMapperFunc: => ShardMapper,
                            earliestRetainedTimestampFn: => Long,
                            queryConfig: QueryConfig,
-<<<<<<< HEAD
                            spreadProvider: SpreadProvider = StaticSpreadProvider(),
                            splitEnabled: Boolean = false,
                            splitThresholdMs: => Long = 1.day.toMillis,
                            splitSizeMs: => Long = 1.day.toMillis)
-                                extends QueryPlanner with StrictLogging {
-=======
-                           spreadProvider: SpreadProvider = StaticSpreadProvider())
                                 extends QueryPlanner with StrictLogging with PlannerMaterializer {
->>>>>>> c7aad3b7
 
   override val schemas = schema
   val shardColumns = dsOptions.shardKeyColumns.sorted
