--- conflicted
+++ resolved
@@ -236,12 +236,8 @@
     // Close the flushing table and mark it as None
     flushingTable.foreach(_.close())
     flushingTable = None
-<<<<<<< HEAD
+    mTableFlushTask = None
     for { ref <- flushedCallbacks } ref ! IngestionCommands.Flushed
-=======
-    mTableFlushTask = None
-    for { ref <- flushedCallbacks } ref ! NodeCoordinatorActor.Flushed
->>>>>>> 9b7b4fe8
     flushedCallbacks = Nil
     flushesSucceeded += 1
     // See if another flush needs to be initiated
