package filodb.coordinator.queryplanner

import akka.actor.ActorSystem
import akka.testkit.TestProbe
import com.typesafe.config.ConfigFactory
import filodb.coordinator.ShardMapper
import filodb.coordinator.client.QueryCommands.{FunctionalSpreadProvider, FunctionalTargetSchemaProvider, StaticSpreadProvider}
import filodb.core.metadata.Column.ColumnType
import filodb.core.{GlobalScheduler, MetricsTestData, SpreadChange, TargetSchemaChange}
import filodb.core.metadata.Schemas
import filodb.core.query.{ColumnFilter, _}
import filodb.core.query.Filter.Equals
import filodb.core.store.TimeRangeChunkScan
import filodb.prometheus.ast.{TimeStepParams, WindowConstants}
import filodb.prometheus.parse.Parser
import filodb.query._
import filodb.query.exec._
import filodb.query.exec.InternalRangeFunction.Last
import org.scalatest.concurrent.ScalaFutures
import org.scalatest.funspec.AnyFunSpec
import org.scalatest.matchers.should.Matchers
import filodb.core.query.Filter.NotEquals
import filodb.query.LogicalPlan.getRawSeriesFilters
import filodb.query.exec.aggregator.{CountRowAggregator, SumRowAggregator}
import org.scalatest.exceptions.TestFailedException

import scala.concurrent.duration._

class SingleClusterPlannerSpec extends AnyFunSpec with Matchers with ScalaFutures with PlanValidationSpec {

  implicit val system = ActorSystem()
  private val node = TestProbe().ref

  private val mapper = new ShardMapper(32)
  for { i <- 0 until 32 } mapper.registerNode(Seq(i), node)

  private def mapperRef = mapper

  private val dataset = MetricsTestData.timeseriesDataset
  private val dsRef = dataset.ref
  private val schemas = Schemas(dataset.schema)

  private val config = ConfigFactory.load("application_test.conf")
  private val queryConfig = QueryConfig(config.getConfig("filodb.query"))

  private val engine = new SingleClusterPlanner(dataset, schemas, mapperRef, earliestRetainedTimestampFn = 0,
    queryConfig, "raw")

  /*
  This is the PromQL

  sum(rate(http_request_duration_seconds_bucket{job="myService",le="0.3"}[5m])) by (job)
   /
  sum(rate(http_request_duration_seconds_count{job="myService"}[5m])) by (job)
  */

  val f1 = Seq(ColumnFilter("__name__", Filter.Equals("http_request_duration_seconds_bucket")),
    ColumnFilter("job", Filter.Equals("myService")),
    ColumnFilter("le", Filter.Equals("0.3")))

  val to = System.currentTimeMillis()
  val from = to - 50000

  val intervalSelector = IntervalSelector(from, to)

  val raw1 = RawSeries(rangeSelector = intervalSelector, filters= f1, columns = Seq("value"))
  val windowed1 = PeriodicSeriesWithWindowing(raw1, from, 1000, to, 5000, RangeFunctionId.Rate)
  val summed1 = Aggregate(AggregationOperator.Sum, windowed1, Nil, AggregateClause.byOpt(Seq("job")))

  val f2 = Seq(ColumnFilter("__name__", Filter.Equals("http_request_duration_seconds_count")),
    ColumnFilter("job", Filter.Equals("myService")))
  val raw2 = RawSeries(rangeSelector = intervalSelector, filters= f2, columns = Seq("value"))
  val windowed2 = PeriodicSeriesWithWindowing(raw2, from, 1000, to, 5000, RangeFunctionId.Rate)
  val summed2 = Aggregate(AggregationOperator.Sum, windowed2, Nil, AggregateClause.byOpt(Seq("job")))
  val promQlQueryParams = PromQlQueryParams("sum(heap_usage)", 100, 1, 1000)


  val f3 = Seq(ColumnFilter("__name__", Filter.Equals("http_request_duration_total")),
    ColumnFilter("job", Filter.Equals("myService")),
    ColumnFilter("instance", Filter.Equals("akgH34")))
  val raw3 = RawSeries(rangeSelector = intervalSelector, filters= f3, columns = Seq("value"))
  val windowed3 = PeriodicSeriesWithWindowing(raw3, from, 1000, to, 5000, RangeFunctionId.Rate)
  val summed3 = Aggregate(AggregationOperator.Sum, windowed3, Nil, AggregateClause.byOpt(Seq("job")))

  it ("should generate ExecPlan for LogicalPlan") {
    // final logical plan
    val logicalPlan = BinaryJoin(summed1, BinaryOperator.DIV, Cardinality.OneToOne, summed2)

    // materialized exec plan
    val execPlan = engine.materialize(logicalPlan, QueryContext(origQueryParams = promQlQueryParams))

    /*
    Following ExecPlan should be generated:

    BinaryJoinExec(binaryOp=DIV, on=List(), ignoring=List()) on ActorPlanDispatcher(Actor[akka://default/system/testProbe-4#-325843755])
    -AggregatePresenter(aggrOp=Sum, aggrParams=List())
    --LocalPartitionReduceAggregateExec(aggrOp=Sum, aggrParams=List()) on ActorPlanDispatcher(Actor[akka://default/system/testProbe-4#-325843755])
    ---AggregateMapReduce(aggrOp=Sum, aggrParams=List(), without=List(), by=List(job))
    ----PeriodicSamplesMapper(start=1526094025509, step=1000, end=1526094075509, window=Some(5000), functionId=Some(Rate), funcParams=List())
    -----MultiSchemaPartitionsExec(shard=2, rowKeyRange=RowKeyInterval(b[1526094025509],b[1526094075509]), filters=List(ColumnFilter(__name__,Equals(http_request_duration_seconds_bucket)), ColumnFilter(job,Equals(myService)), ColumnFilter(le,Equals(0.3)))) on ActorPlanDispatcher(Actor[akka://default/system/testProbe-3#342951049])
    ---AggregateMapReduce(aggrOp=Sum, aggrParams=List(), without=List(), by=List(job))
    ----PeriodicSamplesMapper(start=1526094025509, step=1000, end=1526094075509, window=Some(5000), functionId=Some(Rate), funcParams=List())
    -----SelectRawPartitionsExec(shard=3, rowKeyRange=RowKeyInterval(b[1526094025509],b[1526094075509]), filters=List(ColumnFilter(__name__,Equals(http_request_duration_seconds_bucket)), ColumnFilter(job,Equals(myService)), ColumnFilter(le,Equals(0.3)))) on ActorPlanDispatcher(Actor[akka://default/system/testProbe-4#-325843755])
    -AggregatePresenter(aggrOp=Sum, aggrParams=List())
    --LocalPartitionReduceAggregateExec(aggrOp=Sum, aggrParams=List()) on ActorPlanDispatcher(Actor[akka://default/system/testProbe-2#-1576910232])
    ---AggregateMapReduce(aggrOp=Sum, aggrParams=List(), without=List(), by=List(job))
    ----PeriodicSamplesMapper(start=1526094025509, step=1000, end=1526094075509, window=Some(5000), functionId=Some(Rate), funcParams=List())
    -----SelectRawPartitionsExec(shard=0, rowKeyRange=RowKeyInterval(b[1526094025509],b[1526094075509]), filters=List(ColumnFilter(__name__,Equals(http_request_duration_seconds_count)), ColumnFilter(job,Equals(myService)))) on ActorPlanDispatcher(Actor[akka://default/system/testProbe-1#-238515561])
    ---AggregateMapReduce(aggrOp=Sum, aggrParams=List(), without=List(), by=List(job))
    ----PeriodicSamplesMapper(start=1526094025509, step=1000, end=1526094075509, window=Some(5000), functionId=Some(Rate), funcParams=List())
    -----SelectRawPartitionsExec(shard=1, rowKeyRange=RowKeyInterval(b[1526094025509],b[1526094075509]), filters=List(ColumnFilter(__name__,Equals(http_request_duration_seconds_count)), ColumnFilter(job,Equals(myService)))) on ActorPlanDispatcher(Actor[akka://default/system/testProbe-2#-1576910232])
    */

    println(execPlan.printTree())
    execPlan.isInstanceOf[BinaryJoinExec] shouldEqual true
    execPlan.children.foreach { l1 =>
      // Now there should be single level of reduce because we have 2 shards
      l1.isInstanceOf[LocalPartitionReduceAggregateExec] shouldEqual true
      l1.children.foreach { l2 =>
        l2.isInstanceOf[MultiSchemaPartitionsExec] shouldEqual true
        l2.rangeVectorTransformers.size shouldEqual 2
        l2.rangeVectorTransformers(0).isInstanceOf[PeriodicSamplesMapper] shouldEqual true
        l2.rangeVectorTransformers(1).isInstanceOf[AggregateMapReduce] shouldEqual true
      }
    }
  }

  it ("should parallelize aggregation") {
    val logicalPlan = BinaryJoin(summed1, BinaryOperator.DIV, Cardinality.OneToOne, summed2)

    // materialized exec plan
    val execPlan = engine.materialize(logicalPlan,
      QueryContext(promQlQueryParams, plannerParams = PlannerParams(spreadOverride = Some(StaticSpreadProvider(SpreadChange(0, 4))), queryTimeoutMillis =1000000)))
    execPlan.isInstanceOf[BinaryJoinExec] shouldEqual true

    // Now there should be multiple levels of reduce because we have 16 shards
    execPlan.children.foreach { l1 =>
      l1.isInstanceOf[LocalPartitionReduceAggregateExec] shouldEqual true
      l1.children.foreach { l2 =>
        l2.isInstanceOf[LocalPartitionReduceAggregateExec] shouldEqual true
        l2.children.foreach { l3 =>
          l3.isInstanceOf[MultiSchemaPartitionsExec] shouldEqual true
          l3.rangeVectorTransformers.size shouldEqual 2
          l3.rangeVectorTransformers(0).isInstanceOf[PeriodicSamplesMapper] shouldEqual true
          l3.rangeVectorTransformers(1).isInstanceOf[AggregateMapReduce] shouldEqual true
        }
      }
    }
  }

  it("should materialize ExecPlan correctly for _bucket_ histogram queries") {
    val lp = Parser.queryRangeToLogicalPlan("""rate(foo{job="bar",_bucket_="2.5"}[5m])""",
      TimeStepParams(20000, 100, 30000))

    info(s"LogicalPlan is $lp")
    lp match {
      case p: PeriodicSeriesWithWindowing => p.series.isInstanceOf[ApplyInstantFunctionRaw] shouldEqual true
      case _ => throw new IllegalArgumentException(s"Unexpected LP $lp")
    }

    val execPlan = engine.materialize(lp, QueryContext(promQlQueryParams, plannerParams = PlannerParams(spreadOverride =
      Some(StaticSpreadProvider(SpreadChange(0, 4))), queryTimeoutMillis =1000000)))
    info(s"First child plan: ${execPlan.children.head.printTree()}")
    execPlan.isInstanceOf[LocalPartitionDistConcatExec] shouldEqual true
    execPlan.children.foreach { l1 =>
      l1.isInstanceOf[MultiSchemaPartitionsExec] shouldEqual true
      l1.rangeVectorTransformers.size shouldEqual 2
      l1.rangeVectorTransformers(0).isInstanceOf[InstantVectorFunctionMapper] shouldEqual true
      l1.rangeVectorTransformers(1).isInstanceOf[PeriodicSamplesMapper] shouldEqual true
      l1.rangeVectorTransformers(1).asInstanceOf[PeriodicSamplesMapper].rawSource shouldEqual false
    }
  }

  import com.softwaremill.quicklens._

  it("should rename Prom __name__ filters if dataset has different metric column") {
    // Custom SingleClusterPlanner with different dataset with different metric name
    val datasetOpts = dataset.options.copy(metricColumn = "kpi", shardKeyColumns = Seq("kpi", "job"))
    val dataset2 = dataset.modify(_.schema.partition.options).setTo(datasetOpts)
    val engine2 = new SingleClusterPlanner(dataset2, Schemas(dataset2.schema), mapperRef,
      0, queryConfig, "raw")

    // materialized exec plan
    val execPlan = engine2.materialize(raw2, QueryContext(origQueryParams = promQlQueryParams))
    execPlan.isInstanceOf[LocalPartitionDistConcatExec] shouldEqual true
    execPlan.children.foreach { l1 =>
      l1.isInstanceOf[MultiSchemaPartitionsExec] shouldEqual true
      val rpExec = l1.asInstanceOf[MultiSchemaPartitionsExec]
      rpExec.filters.map(_.column).toSet shouldEqual Set("kpi", "job")
    }
  }

  it("should use target-schema and generate ExecPlan with appropriate shards") {
    val targetSchema = Map(Map("job" -> "myService") -> Seq(TargetSchemaChange(schema = Seq("job", "instance"))))

    val filodbSpreadMap = new collection.mutable.HashMap[collection.Map[String, String], Int]
    filodbSpreadMap.put(collection.Map(("job" -> "myService")), 2)
    val spreadFunc = QueryContext.simpleMapSpreadFunc(Seq("job"), filodbSpreadMap, 1)
    val targetSchemaFunc = QueryContext.mapTargetSchemaFunc(Seq("job"), targetSchema, "client")

    // final logical plan
    // LHS has all the targetSchema label filters (1 shard), second one doesn't (spread - 4 shards)
    val logicalPlan = BinaryJoin(summed3, BinaryOperator.DIV, Cardinality.OneToOne, summed2)

    // materialized exec plan
    val execPlan = engine.materialize(logicalPlan, QueryContext(promQlQueryParams, plannerParams = PlannerParams
    (spreadOverride = Some(FunctionalSpreadProvider(spreadFunc)),
      targetSchemaProviderOverride = Some(FunctionalTargetSchemaProvider(targetSchemaFunc)), queryTimeoutMillis =1000000)))
    execPlan.printTree()

    // LHS column filters includes all target-schema labels, so query will be routed to single shard.
    val expectedShards = Array(1, 4) // target-schema vs default spread

    execPlan.isInstanceOf[BinaryJoinExec] shouldEqual true
    execPlan.children should have length (2)
    execPlan.children.zipWithIndex.foreach { case(reduceAggPlan, i) =>
      reduceAggPlan.isInstanceOf[LocalPartitionReduceAggregateExec] shouldEqual true
      reduceAggPlan.children should have length expectedShards(i)
    }
  }

  it("should use spread function to change/override spread and generate ExecPlan with appropriate shards") {
    var filodbSpreadMap = new collection.mutable.HashMap[collection.Map[String, String], Int]
    filodbSpreadMap.put(collection.Map(("job" -> "myService")), 2)

    val spreadFunc = QueryContext.simpleMapSpreadFunc(Seq("job"), filodbSpreadMap, 1)

    // final logical plan
    val logicalPlan = BinaryJoin(summed1, BinaryOperator.DIV, Cardinality.OneToOne, summed2)

    // materialized exec plan
    val execPlan = engine.materialize(logicalPlan, QueryContext(promQlQueryParams, plannerParams = PlannerParams
    (spreadOverride = Some(FunctionalSpreadProvider(spreadFunc)), queryTimeoutMillis =1000000)))
    execPlan.printTree()

    execPlan.isInstanceOf[BinaryJoinExec] shouldEqual true
    execPlan.children should have length (2)
    execPlan.children.foreach { reduceAggPlan =>
      reduceAggPlan.isInstanceOf[LocalPartitionReduceAggregateExec] shouldEqual true
      reduceAggPlan.children should have length (4)   // spread=2 means 4 shards
    }
  }

  it("should generate correct plan for subqueries with one child node for subquery") {
    val lp = Parser.queryRangeToLogicalPlan("""min_over_time(sum(rate(foo{job="bar"}[5m]))[3m:1m])""",
      TimeStepParams(20900, 90, 21800))
    val execPlan = engine.materialize(lp, QueryContext(origQueryParams = promQlQueryParams))
    execPlan.isInstanceOf[LocalPartitionReduceAggregateExec] shouldEqual true
    execPlan.children should have length (2)
    execPlan.rangeVectorTransformers should have length (2)
    execPlan.rangeVectorTransformers(1).isInstanceOf[PeriodicSamplesMapper] shouldEqual true
    val topPsm = execPlan.rangeVectorTransformers(1).asInstanceOf[PeriodicSamplesMapper]
    topPsm.startMs shouldEqual 20900000
    topPsm.endMs shouldEqual 21800000
    topPsm.stepMs shouldEqual 90000
    topPsm.window shouldEqual Some(180000)
    topPsm.functionId shouldEqual Some(InternalRangeFunction.MinOverTime)
    execPlan.children(0).rangeVectorTransformers(0).isInstanceOf[PeriodicSamplesMapper]
    val middlePsm = execPlan.children(0).rangeVectorTransformers(0).asInstanceOf[PeriodicSamplesMapper]
    //Notice that the start  is not 20 720 000, because 20 720 000 is not divisible by 60
    //Instead it's 20 760 000, ie next divisible after 20 720 000
    middlePsm.startMs shouldEqual 20760000
    //Similarly the end is not 21 800 000, because 20 800 000 is not divisible by 60
    //Instead it's 21 780 000, ie next divisible to the left of 20 800 000
    middlePsm.endMs shouldEqual 21780000
    middlePsm.stepMs shouldEqual 60000
    middlePsm.window shouldEqual Some(300000)
    val partExec = execPlan.children(0).asInstanceOf[MultiSchemaPartitionsExec]
    // 20 460 000 = 21 780 000 - 300 000
    partExec.chunkMethod.startTime shouldEqual 20460000
    partExec.chunkMethod.endTime shouldEqual 21780000
  }

  it("should generate correct plan for subqueries with multiple child nodes for subqueries") {
    val lp = Parser.queryRangeToLogicalPlan("""min_over_time(rate(foo{job="bar"}[5m])[3m:1m])""",
      TimeStepParams(20900, 90, 21800))
    val execPlan = engine.materialize(lp, QueryContext(origQueryParams = promQlQueryParams))
    execPlan.isInstanceOf[LocalPartitionDistConcatExec] shouldEqual true
    execPlan.children should have length (2)
    execPlan.children(1).isInstanceOf[MultiSchemaPartitionsExec]
    val partExec = execPlan.children(1).asInstanceOf[MultiSchemaPartitionsExec]
    partExec.rangeVectorTransformers should have length (2)
    val topPsm = partExec.rangeVectorTransformers(1).asInstanceOf[PeriodicSamplesMapper]
    topPsm.startMs shouldEqual 20900000
    topPsm.endMs shouldEqual 21800000
    topPsm.stepMs shouldEqual 90000
    topPsm.window shouldEqual Some(180000)
    topPsm.functionId shouldEqual Some(InternalRangeFunction.MinOverTime)
    partExec.rangeVectorTransformers(0).isInstanceOf[PeriodicSamplesMapper]
    val middlePsm = partExec.rangeVectorTransformers(0).asInstanceOf[PeriodicSamplesMapper]
    //Notice that the start  is not 20 720 000, because 20 720 000 is not divisible by 60
    //Instead it's 20 760 000, ie next divisible after 20 720 000
    middlePsm.startMs shouldEqual 20760000
    //Similarly the end is not 21 800 000, because 20 800 000 is not divisible by 60
    //Instead it's 21 780 000, ie next divisible to the left of 20 800 000
    middlePsm.endMs shouldEqual 21780000
    middlePsm.stepMs shouldEqual 60000
    middlePsm.window shouldEqual Some(300000)
    // 20 460 000 = 21 780 000 - 300 000
    partExec.chunkMethod.startTime shouldEqual 20460000
    partExec.chunkMethod.endTime shouldEqual 21780000
  }

  it("should generate correct plan for nested subqueries") {
    val lp = Parser.queryRangeToLogicalPlan("""avg_over_time(max_over_time(rate(foo{job="bar"}[5m])[5m:1m])[10m:2m])""",
      TimeStepParams(20900, 90, 21800))
    val execPlan = engine.materialize(lp, QueryContext(origQueryParams = promQlQueryParams))
    execPlan.isInstanceOf[LocalPartitionDistConcatExec] shouldEqual true
    execPlan.children should have length (2)
    execPlan.children(1).isInstanceOf[MultiSchemaPartitionsExec]
    val partExec = execPlan.children(1).asInstanceOf[MultiSchemaPartitionsExec]
    partExec.rangeVectorTransformers should have length (3)
    val topPsm = partExec.rangeVectorTransformers(2).asInstanceOf[PeriodicSamplesMapper]
    topPsm.startMs shouldEqual 20900000
    topPsm.endMs shouldEqual 21800000
    topPsm.stepMs shouldEqual 90000
    topPsm.window shouldEqual Some(600000)
    topPsm.functionId shouldEqual Some(InternalRangeFunction.AvgOverTime)
    partExec.rangeVectorTransformers(0).isInstanceOf[PeriodicSamplesMapper]
    val middlePsm = partExec.rangeVectorTransformers(1).asInstanceOf[PeriodicSamplesMapper]
    // 20 900 000 - 600 000 = 20 300 000
    // 20 300 000 / 120 000 =  20 280 000
    // 20 280 000 + 120 000 = 20 400 000
    middlePsm.startMs shouldEqual 20400000
    //Similarly the end is not 21 800 000, because 20 800 000 is not divisible by 120
    //Instead it's 21 720 000, ie next divisible to the left of 20 800 000
    middlePsm.endMs shouldEqual 21720000
    middlePsm.stepMs shouldEqual 120000
    middlePsm.window shouldEqual Some(300000)
    middlePsm.functionId shouldEqual Some(InternalRangeFunction.MaxOverTime)
    val bottomPsm = partExec.rangeVectorTransformers(0).asInstanceOf[PeriodicSamplesMapper]
    // 20 400 000 - 300 000 = 20 100 000
    bottomPsm.startMs shouldEqual 20100000
    bottomPsm.endMs shouldEqual 21720000
    bottomPsm.stepMs shouldEqual 60000
    bottomPsm.window shouldEqual Some(300000)
    // 20 100 000 - 300 000 = 19 800 000
    partExec.chunkMethod.startTime shouldEqual 19800000
    partExec.chunkMethod.endTime shouldEqual 21720000
  }

  it("should generate correct plan for top level subqueries") {
    val lp = Parser.queryRangeToLogicalPlan("""foo{job="bar"}[10m:2m]""",
      TimeStepParams(20900, 0, 20900))
    val execPlan = engine.materialize(lp, QueryContext(origQueryParams = promQlQueryParams))
    execPlan.isInstanceOf[LocalPartitionDistConcatExec] shouldEqual true
    execPlan.children should have length (2)
    execPlan.children(1).isInstanceOf[MultiSchemaPartitionsExec]
    val partExec = execPlan.children(1).asInstanceOf[MultiSchemaPartitionsExec]
    partExec.rangeVectorTransformers should have length (1)
    val topPsm = partExec.rangeVectorTransformers(0).asInstanceOf[PeriodicSamplesMapper]
    // (20 900 000 - 600 000)/ 120 000 = 169
    // (169 + 1) * 120 000 = 20 400 000
    topPsm.startMs shouldEqual 20400000
    topPsm.endMs shouldEqual 20880000
    topPsm.stepMs shouldEqual 120000
    topPsm.window shouldEqual None
    topPsm.functionId shouldEqual None
    partExec.chunkMethod.startTime shouldEqual 20100000
    partExec.chunkMethod.endTime shouldEqual 20880000
  }

  // Target-Schema start

  it("should stitch results when target-schema changes during query range") {
    val lp = Parser.queryRangeToLogicalPlan("""foo{job="bar"}""", TimeStepParams(20000, 100, 30000))
    def spread(filter: Seq[ColumnFilter]): Seq[SpreadChange] = {
      Seq(SpreadChange(0, 2))
    }
    def targetSchema(filter: Seq[ColumnFilter]): Seq[TargetSchemaChange] = {
      Seq(TargetSchemaChange(0, Seq("job")), TargetSchemaChange(25000000L, Seq("job")))
    }
    val execPlan = engine.materialize(lp, QueryContext(promQlQueryParams, plannerParams = PlannerParams
    (spreadOverride = Some(FunctionalSpreadProvider(spread)),
      targetSchemaProviderOverride = Some(FunctionalTargetSchemaProvider(targetSchema)), queryTimeoutMillis = 1000000)))
    println(execPlan.children.size)
    execPlan.rangeVectorTransformers.head.isInstanceOf[StitchRvsMapper] shouldEqual true
  }

  it("should apply the target schema appropriate to the query range") {

    val tschemas = Seq(
      TargetSchemaChange(0L, Seq("foo")),      // + shardKeys (job)
      TargetSchemaChange(10000, Seq("bar")),   // + shardKeys (job)
      TargetSchemaChange(20000, Seq("foo")),   // + shardKeys (job)
      TargetSchemaChange(30000, Seq("bar")),   // + shardKeys (job)
    )

    // Oscillate between "foo" and "bar" as the schema
    val queryRanges = Seq(
      (1000L,  9000L),
      (11000L, 19000L),
      (21000L, 29000L),
      (31000L, 39000L),
    )

    def spread(filter: Seq[ColumnFilter]): Seq[SpreadChange] = {
      Seq(SpreadChange(0, 5))
    }

    def targetSchema(filter: Seq[ColumnFilter]): Seq[TargetSchemaChange] = {
      tschemas
    }

    val tspOverride = Some(FunctionalTargetSchemaProvider(targetSchema))
    val spreadOverride = Some(FunctionalSpreadProvider(spread))
    val qContext = QueryContext(
      plannerParams = PlannerParams(
        spreadOverride = spreadOverride,
        targetSchemaProviderOverride = tspOverride))

    queryRanges.flatMap { case (start, end) =>
      engine.shardsFromFilters(
        Seq(
          ColumnFilter("job", Equals("hello")),
          ColumnFilter("__name__", Equals("name")),
          ColumnFilter("foo", Equals("abcdefg")),
          ColumnFilter("bar", Equals("hijklmnop")),
        ), qContext, start, end, useTargetSchemaForShards = true)
    } should contain theSameElementsAs Seq(13, 20, 13, 20)
  }

  it("should create a single plan and not stitch results when target-schema has not changed in query range") {
    val lp = Parser.queryRangeToLogicalPlan("""foo{job="bar"}""", TimeStepParams(20000, 100, 30000))
    def spread(filter: Seq[ColumnFilter]): Seq[SpreadChange] = {
      Seq(SpreadChange(0, 2))
    }
    def targetSchema(filter: Seq[ColumnFilter]): Seq[TargetSchemaChange] = {
      Seq(TargetSchemaChange(0, Seq("job")), TargetSchemaChange(35000000L, Seq("job1")))
    }
    val execPlan = engine.materialize(lp, QueryContext(promQlQueryParams, plannerParams = PlannerParams
    (spreadOverride = Some(FunctionalSpreadProvider(spread)),
      targetSchemaProviderOverride = Some(FunctionalTargetSchemaProvider(targetSchema)), queryTimeoutMillis = 1000000)))
    execPlan.children.size shouldEqual 0
    execPlan.rangeVectorTransformers.head.isInstanceOf[StitchRvsMapper] shouldEqual false
  }

  it("should stitch results when target-schema has not changed but spread changed in query range") {
    val lp = Parser.queryRangeToLogicalPlan("""foo{job="bar"}""", TimeStepParams(20000, 100, 30000))
    def spread(filter: Seq[ColumnFilter]): Seq[SpreadChange] = {
      Seq(SpreadChange(0, 1), SpreadChange(25000000, 2)) // spread change time is in ms
    }
    def targetSchema(filter: Seq[ColumnFilter]): Seq[TargetSchemaChange] = {
      Seq(TargetSchemaChange(0, Seq("job")))
    }
    val execPlan = engine.materialize(lp, QueryContext(promQlQueryParams, plannerParams = PlannerParams
    (spreadOverride = Some(FunctionalSpreadProvider(spread)),
      targetSchemaProviderOverride = Some(FunctionalTargetSchemaProvider(targetSchema)), queryTimeoutMillis = 1000000)))
    execPlan.children.size shouldEqual 0
    execPlan.rangeVectorTransformers.last.isInstanceOf[StitchRvsMapper] shouldEqual true
  }

  it("should stitch results when target-schema has changed but spread did not change in query range") {
    val lp = Parser.queryRangeToLogicalPlan("""foo{job="bar", instance="inst1"}""", TimeStepParams(20000, 100, 30000))
    def spread(filter: Seq[ColumnFilter]): Seq[SpreadChange] = {
      Seq(SpreadChange(0, 2)) // Spread 4
    }
    def targetSchema(filter: Seq[ColumnFilter]): Seq[TargetSchemaChange] = {
      Seq(TargetSchemaChange(0, Seq("job")), TargetSchemaChange(25000000, Seq("job", "instance")))
    }
    val execPlan = engine.materialize(lp, QueryContext(promQlQueryParams, plannerParams = PlannerParams
    (spreadOverride = Some(FunctionalSpreadProvider(spread)),
      targetSchemaProviderOverride = Some(FunctionalTargetSchemaProvider(targetSchema)), queryTimeoutMillis = 1000000)))
    execPlan.children.size shouldEqual 4 // target-schema does not apply when there are changes during a query-window
    execPlan.rangeVectorTransformers.last.isInstanceOf[StitchRvsMapper] shouldEqual true
  }

  it("should not stitch when all the target-schema labels are present in column filters in a binary join") {
    val lp = Parser.queryRangeToLogicalPlan("""count(foo{job="bar"} + baz{job="bar"})""",
      TimeStepParams(20000, 100, 30000))
    def spread(filter: Seq[ColumnFilter]): Seq[SpreadChange] = {
      Seq(SpreadChange(0, 2))
    }
    def targetSchema(filter: Seq[ColumnFilter]): Seq[TargetSchemaChange] = {
      Seq(TargetSchemaChange(0, Seq("job")))
    }
    val execPlan = engine.materialize(lp, QueryContext(promQlQueryParams, plannerParams = PlannerParams
    (spreadOverride = Some(FunctionalSpreadProvider(spread)),
      targetSchemaProviderOverride = Some(FunctionalTargetSchemaProvider(targetSchema)), queryTimeoutMillis = 1000000)))
    val binaryJoinNode = execPlan.children(0)
    binaryJoinNode.isInstanceOf[BinaryJoinExec] shouldEqual true
    binaryJoinNode.children.size shouldEqual 2
    binaryJoinNode.children.foreach(_.isInstanceOf[StitchRvsExec] shouldEqual false)
  }

  it("should create single child plan for LHS where target-schema filters provided" +
    " and 4 (spread 2) children for RHS (no target-schema filters) of the binary join") {
    val lp = Parser.queryRangeToLogicalPlan("""count(foo{job="bar", instance="inst1"} + baz{job="bar"})""",
      TimeStepParams(20000, 100, 30000))
    def spread(filter: Seq[ColumnFilter]): Seq[SpreadChange] = {
      Seq(SpreadChange(0, 2))
    }
    def targetSchema(filter: Seq[ColumnFilter]): Seq[TargetSchemaChange] = {
      Seq(TargetSchemaChange(0, Seq("instance")))
    }
    val execPlan = engine.materialize(lp, QueryContext(promQlQueryParams, plannerParams = PlannerParams
    (spreadOverride = Some(FunctionalSpreadProvider(spread)),
      targetSchemaProviderOverride = Some(FunctionalTargetSchemaProvider(targetSchema)), queryTimeoutMillis = 1000000)))
    val binaryJoinNode = execPlan.children(0)
    binaryJoinNode.isInstanceOf[BinaryJoinExec] shouldEqual true
    binaryJoinNode.asInstanceOf[BinaryJoinExec].lhs.size shouldEqual 1
    binaryJoinNode.asInstanceOf[BinaryJoinExec].rhs.size shouldEqual 4
  }

<<<<<<< HEAD
=======
  // Ignoring the test until we pickup this radar - rdar://108803361 (Fix vector(0) optimzation corner cases)
  ignore("should optimize or vector(0) queries by using InstantVectorFunctionMapper instead of SetOperatorExec") {

    def spread(filter: Seq[ColumnFilter]): Seq[SpreadChange] = {
      Seq(SpreadChange(0, 2))
    }

    val queries = Seq(
      """foo{job="bar", instance="inst1"} or vector(0)""",
      """sum(foo{job="bar", instance="inst1"}) or vector(0)""",
    )
    val expected = Seq(
      """E~LocalPartitionDistConcatExec() on ActorPlanDispatcher(Actor[akka://default/system/testProbe-1#-17403230],raw)
        |-T~InstantVectorFunctionMapper(function=OrVectorDouble)
        |--FA1~StaticFuncArgs(0.0,RangeParams(20000,100,30000))
        |--T~PeriodicSamplesMapper(start=20000000, step=100000, end=30000000, window=None, functionId=None, rawSource=true, offsetMs=None)
        |---E~MultiSchemaPartitionsExec(dataset=timeseries, shard=5, chunkMethod=TimeRangeChunkScan(19700000,30000000), filters=List(ColumnFilter(job,Equals(bar)), ColumnFilter(instance,Equals(inst1)), ColumnFilter(__name__,Equals(foo))), colName=None, schema=None) on ActorPlanDispatcher(Actor[akka://default/system/testProbe-1#-17403230],raw)
        |-T~InstantVectorFunctionMapper(function=OrVectorDouble)
        |--FA1~StaticFuncArgs(0.0,RangeParams(20000,100,30000))
        |--T~PeriodicSamplesMapper(start=20000000, step=100000, end=30000000, window=None, functionId=None, rawSource=true, offsetMs=None)
        |---E~MultiSchemaPartitionsExec(dataset=timeseries, shard=13, chunkMethod=TimeRangeChunkScan(19700000,30000000), filters=List(ColumnFilter(job,Equals(bar)), ColumnFilter(instance,Equals(inst1)), ColumnFilter(__name__,Equals(foo))), colName=None, schema=None) on ActorPlanDispatcher(Actor[akka://default/system/testProbe-1#-17403230],raw)
        |-T~InstantVectorFunctionMapper(function=OrVectorDouble)
        |--FA1~StaticFuncArgs(0.0,RangeParams(20000,100,30000))
        |--T~PeriodicSamplesMapper(start=20000000, step=100000, end=30000000, window=None, functionId=None, rawSource=true, offsetMs=None)
        |---E~MultiSchemaPartitionsExec(dataset=timeseries, shard=21, chunkMethod=TimeRangeChunkScan(19700000,30000000), filters=List(ColumnFilter(job,Equals(bar)), ColumnFilter(instance,Equals(inst1)), ColumnFilter(__name__,Equals(foo))), colName=None, schema=None) on ActorPlanDispatcher(Actor[akka://default/system/testProbe-1#-17403230],raw)
        |-T~InstantVectorFunctionMapper(function=OrVectorDouble)
        |--FA1~StaticFuncArgs(0.0,RangeParams(20000,100,30000))
        |--T~PeriodicSamplesMapper(start=20000000, step=100000, end=30000000, window=None, functionId=None, rawSource=true, offsetMs=None)
        |---E~MultiSchemaPartitionsExec(dataset=timeseries, shard=29, chunkMethod=TimeRangeChunkScan(19700000,30000000), filters=List(ColumnFilter(job,Equals(bar)), ColumnFilter(instance,Equals(inst1)), ColumnFilter(__name__,Equals(foo))), colName=None, schema=None) on ActorPlanDispatcher(Actor[akka://default/system/testProbe-1#-17403230],raw)""".stripMargin,

      """T~InstantVectorFunctionMapper(function=OrVectorDouble)
        |-FA1~StaticFuncArgs(0.0,RangeParams(20000,100,30000))
        |-T~AggregatePresenter(aggrOp=Sum, aggrParams=List(), rangeParams=RangeParams(20000,100,30000))
        |--E~LocalPartitionReduceAggregateExec(aggrOp=Sum, aggrParams=List()) on ActorPlanDispatcher(Actor[akka://default/system/testActor],raw)
        |---T~AggregateMapReduce(aggrOp=Sum, aggrParams=List(), without=List(), by=List())
        |----T~PeriodicSamplesMapper(start=20000000, step=100000, end=30000000, window=None, functionId=None, rawSource=true, offsetMs=None)
        |-----E~MultiSchemaPartitionsExec(dataset=timeseries, shard=5, chunkMethod=TimeRangeChunkScan(19700000,30000000), filters=List(ColumnFilter(job,Equals(bar)), ColumnFilter(instance,Equals(inst1)), ColumnFilter(__name__,Equals(foo))), colName=None, schema=None) on ActorPlanDispatcher(Actor[akka://default/system/testActor],raw)
        |---T~AggregateMapReduce(aggrOp=Sum, aggrParams=List(), without=List(), by=List())
        |----T~PeriodicSamplesMapper(start=20000000, step=100000, end=30000000, window=None, functionId=None, rawSource=true, offsetMs=None)
        |-----E~MultiSchemaPartitionsExec(dataset=timeseries, shard=13, chunkMethod=TimeRangeChunkScan(19700000,30000000), filters=List(ColumnFilter(job,Equals(bar)), ColumnFilter(instance,Equals(inst1)), ColumnFilter(__name__,Equals(foo))), colName=None, schema=None) on ActorPlanDispatcher(Actor[akka://default/system/testActor],raw)
        |---T~AggregateMapReduce(aggrOp=Sum, aggrParams=List(), without=List(), by=List())
        |----T~PeriodicSamplesMapper(start=20000000, step=100000, end=30000000, window=None, functionId=None, rawSource=true, offsetMs=None)
        |-----E~MultiSchemaPartitionsExec(dataset=timeseries, shard=21, chunkMethod=TimeRangeChunkScan(19700000,30000000), filters=List(ColumnFilter(job,Equals(bar)), ColumnFilter(instance,Equals(inst1)), ColumnFilter(__name__,Equals(foo))), colName=None, schema=None) on ActorPlanDispatcher(Actor[akka://default/system/testActor],raw)
        |---T~AggregateMapReduce(aggrOp=Sum, aggrParams=List(), without=List(), by=List())
        |----T~PeriodicSamplesMapper(start=20000000, step=100000, end=30000000, window=None, functionId=None, rawSource=true, offsetMs=None)
        |-----E~MultiSchemaPartitionsExec(dataset=timeseries, shard=29, chunkMethod=TimeRangeChunkScan(19700000,30000000), filters=List(ColumnFilter(job,Equals(bar)), ColumnFilter(instance,Equals(inst1)), ColumnFilter(__name__,Equals(foo))), colName=None, schema=None) on ActorPlanDispatcher(Actor[akka://default/system/testActor],raw)""".stripMargin
    )

    queries.zip(expected).map { case (q, e) =>
      val lp = Parser.queryRangeToLogicalPlan(q, TimeStepParams(20000, 100, 30000))
      val execPlan = engine.materialize(lp, QueryContext(promQlQueryParams, plannerParams = PlannerParams
        (spreadOverride = Some(FunctionalSpreadProvider(spread)), queryTimeoutMillis = 1000000)))
      validatePlan(execPlan, e)
    }
  }

>>>>>>> 954e2766
  it ("should pushdown BinaryJoins between different shard keys when shards are identical") {
    def spread(filter: Seq[ColumnFilter]): Seq[SpreadChange] = {
      Seq(SpreadChange(0, 5))
    }
    def targetSchema(filter: Seq[ColumnFilter]): Seq[TargetSchemaChange] = {
      Seq(TargetSchemaChange(0, Seq("job", "app")))
    }
    val queries = Seq(
      """foo{job="baz"} + on(job,app) bar{job="bat"}""",
      """foo{job="baz"} + on(app) bar{job="bat"}""",
    )
    queries.foreach{ query =>
      val lp = Parser.queryRangeToLogicalPlan(query, TimeStepParams(20000, 100, 30000))
      val execPlan = engine.materialize(lp, QueryContext(promQlQueryParams, plannerParams = PlannerParams(
              spreadOverride = Some(FunctionalSpreadProvider(spread)),
              targetSchemaProviderOverride = Some(FunctionalTargetSchemaProvider(targetSchema)),
              queryTimeoutMillis = 1000000)))
      execPlan.isInstanceOf[LocalPartitionDistConcatExec] shouldEqual true
      execPlan.children.forall(c => c.isInstanceOf[BinaryJoinExec])
    }
  }

  it ("should pushdown BinaryJoins/Aggregates when valid") {

    def spread(filter: Seq[ColumnFilter]): Seq[SpreadChange] = {
      Seq(SpreadChange(0, 1))
    }
    def targetSchema(filter: Seq[ColumnFilter]): Seq[TargetSchemaChange] = {
      Seq(TargetSchemaChange(0, Seq("job", "app")))
    }

    // Note: all expected plan strings are generated by sorting children on the
    //   smallest shard ID from which data is pulled.
    val queryExpectedPairs = Seq(

      // ============== BEGIN BINARY JOIN TESTS ==================

      // Binary join; same shards, join key is ts superset. Should pushdown.
      ("""foo{job="baz"} + on(job,app) bar{job="baz"}""",
        """E~LocalPartitionDistConcatExec() on ActorPlanDispatcher(Actor[akka://default/system/testProbe-1#-284958332],raw)
          |-E~BinaryJoinExec(binaryOp=ADD, on=List(job, app), ignoring=List()) on ActorPlanDispatcher(Actor[akka://default/system/testProbe-1#-284958332],raw)
          |--T~PeriodicSamplesMapper(start=20000000, step=100000, end=30000000, window=None, functionId=None, rawSource=true, offsetMs=None)
          |---E~MultiSchemaPartitionsExec(dataset=timeseries, shard=1, chunkMethod=TimeRangeChunkScan(19700000,30000000), filters=List(ColumnFilter(job,Equals(baz)), ColumnFilter(__name__,Equals(foo))), colName=None, schema=None) on InProcessPlanDispatcher(filodb.core.query.QueryConfig@765d55d5)
          |--T~PeriodicSamplesMapper(start=20000000, step=100000, end=30000000, window=None, functionId=None, rawSource=true, offsetMs=None)
          |---E~MultiSchemaPartitionsExec(dataset=timeseries, shard=1, chunkMethod=TimeRangeChunkScan(19700000,30000000), filters=List(ColumnFilter(job,Equals(baz)), ColumnFilter(__name__,Equals(bar))), colName=None, schema=None) on InProcessPlanDispatcher(filodb.core.query.QueryConfig@765d55d5)
          |-E~BinaryJoinExec(binaryOp=ADD, on=List(job, app), ignoring=List()) on ActorPlanDispatcher(Actor[akka://default/system/testProbe-1#-284958332],raw)
          |--T~PeriodicSamplesMapper(start=20000000, step=100000, end=30000000, window=None, functionId=None, rawSource=true, offsetMs=None)
          |---E~MultiSchemaPartitionsExec(dataset=timeseries, shard=17, chunkMethod=TimeRangeChunkScan(19700000,30000000), filters=List(ColumnFilter(job,Equals(baz)), ColumnFilter(__name__,Equals(foo))), colName=None, schema=None) on InProcessPlanDispatcher(filodb.core.query.QueryConfig@765d55d5)
          |--T~PeriodicSamplesMapper(start=20000000, step=100000, end=30000000, window=None, functionId=None, rawSource=true, offsetMs=None)
          |---E~MultiSchemaPartitionsExec(dataset=timeseries, shard=17, chunkMethod=TimeRangeChunkScan(19700000,30000000), filters=List(ColumnFilter(job,Equals(baz)), ColumnFilter(__name__,Equals(bar))), colName=None, schema=None) on InProcessPlanDispatcher(filodb.core.query.QueryConfig@765d55d5)""".stripMargin),
      // Binary join; different shards, join key is ts superset. Should not pushdown.
      ("""foo{job="baz"} + on(job, app) bar{job="bat"}""",
        """E~BinaryJoinExec(binaryOp=ADD, on=List(job, app), ignoring=List()) on ActorPlanDispatcher(Actor[akka://default/system/testProbe-1#1594457115],raw)
          |-T~PeriodicSamplesMapper(start=20000000, step=100000, end=30000000, window=None, functionId=None, rawSource=true, offsetMs=None)
          |--E~MultiSchemaPartitionsExec(dataset=timeseries, shard=1, chunkMethod=TimeRangeChunkScan(19700000,30000000), filters=List(ColumnFilter(job,Equals(baz)), ColumnFilter(__name__,Equals(foo))), colName=None, schema=None) on ActorPlanDispatcher(Actor[akka://default/system/testProbe-1#1594457115],raw)
          |-T~PeriodicSamplesMapper(start=20000000, step=100000, end=30000000, window=None, functionId=None, rawSource=true, offsetMs=None)
          |--E~MultiSchemaPartitionsExec(dataset=timeseries, shard=17, chunkMethod=TimeRangeChunkScan(19700000,30000000), filters=List(ColumnFilter(job,Equals(baz)), ColumnFilter(__name__,Equals(foo))), colName=None, schema=None) on ActorPlanDispatcher(Actor[akka://default/system/testProbe-1#1594457115],raw)
          |-T~PeriodicSamplesMapper(start=20000000, step=100000, end=30000000, window=None, functionId=None, rawSource=true, offsetMs=None)
          |--E~MultiSchemaPartitionsExec(dataset=timeseries, shard=6, chunkMethod=TimeRangeChunkScan(19700000,30000000), filters=List(ColumnFilter(job,Equals(bat)), ColumnFilter(__name__,Equals(bar))), colName=None, schema=None) on ActorPlanDispatcher(Actor[akka://default/system/testProbe-1#1594457115],raw)
          |-T~PeriodicSamplesMapper(start=20000000, step=100000, end=30000000, window=None, functionId=None, rawSource=true, offsetMs=None)
          |--E~MultiSchemaPartitionsExec(dataset=timeseries, shard=22, chunkMethod=TimeRangeChunkScan(19700000,30000000), filters=List(ColumnFilter(job,Equals(bat)), ColumnFilter(__name__,Equals(bar))), colName=None, schema=None) on ActorPlanDispatcher(Actor[akka://default/system/testProbe-1#1594457115],raw)""".stripMargin),
      // BinaryJoin with SetOp; same shards, join key is strict ts superset. Should pushdown.
      ("""foo{job="baz"} and on(job, app, inst) bar{job="baz"}""",
        """E~LocalPartitionDistConcatExec() on ActorPlanDispatcher(Actor[akka://default/system/testProbe-1#169424276],raw)
          |-E~SetOperatorExec(binaryOp=LAND, on=List(job, app, inst), ignoring=List()) on ActorPlanDispatcher(Actor[akka://default/system/testProbe-1#169424276],raw)
          |--T~PeriodicSamplesMapper(start=20000000, step=100000, end=30000000, window=None, functionId=None, rawSource=true, offsetMs=None)
          |---E~MultiSchemaPartitionsExec(dataset=timeseries, shard=1, chunkMethod=TimeRangeChunkScan(19700000,30000000), filters=List(ColumnFilter(job,Equals(baz)), ColumnFilter(__name__,Equals(foo))), colName=None, schema=None) on InProcessPlanDispatcher(filodb.core.query.QueryConfig@54755dd9)
          |--T~PeriodicSamplesMapper(start=20000000, step=100000, end=30000000, window=None, functionId=None, rawSource=true, offsetMs=None)
          |---E~MultiSchemaPartitionsExec(dataset=timeseries, shard=1, chunkMethod=TimeRangeChunkScan(19700000,30000000), filters=List(ColumnFilter(job,Equals(baz)), ColumnFilter(__name__,Equals(bar))), colName=None, schema=None) on InProcessPlanDispatcher(filodb.core.query.QueryConfig@54755dd9)
          |-E~SetOperatorExec(binaryOp=LAND, on=List(job, app, inst), ignoring=List()) on ActorPlanDispatcher(Actor[akka://default/system/testProbe-1#169424276],raw)
          |--T~PeriodicSamplesMapper(start=20000000, step=100000, end=30000000, window=None, functionId=None, rawSource=true, offsetMs=None)
          |---E~MultiSchemaPartitionsExec(dataset=timeseries, shard=17, chunkMethod=TimeRangeChunkScan(19700000,30000000), filters=List(ColumnFilter(job,Equals(baz)), ColumnFilter(__name__,Equals(foo))), colName=None, schema=None) on InProcessPlanDispatcher(filodb.core.query.QueryConfig@54755dd9)
          |--T~PeriodicSamplesMapper(start=20000000, step=100000, end=30000000, window=None, functionId=None, rawSource=true, offsetMs=None)
          |---E~MultiSchemaPartitionsExec(dataset=timeseries, shard=17, chunkMethod=TimeRangeChunkScan(19700000,30000000), filters=List(ColumnFilter(job,Equals(baz)), ColumnFilter(__name__,Equals(bar))), colName=None, schema=None) on InProcessPlanDispatcher(filodb.core.query.QueryConfig@54755dd9)""".stripMargin),
      // BinaryJoin with SetOp; different shards, join key is ts superset. Should not pushdown.
      ("""foo{job="baz"} and on (job, app) bar{job="bat"}""",
        """E~SetOperatorExec(binaryOp=LAND, on=List(job, app), ignoring=List()) on ActorPlanDispatcher(Actor[akka://default/system/testProbe-1#-917749872],raw)
          |-T~PeriodicSamplesMapper(start=20000000, step=100000, end=30000000, window=None, functionId=None, rawSource=true, offsetMs=None)
          |--E~MultiSchemaPartitionsExec(dataset=timeseries, shard=1, chunkMethod=TimeRangeChunkScan(19700000,30000000), filters=List(ColumnFilter(job,Equals(baz)), ColumnFilter(__name__,Equals(foo))), colName=None, schema=None) on ActorPlanDispatcher(Actor[akka://default/system/testProbe-1#-917749872],raw)
          |-T~PeriodicSamplesMapper(start=20000000, step=100000, end=30000000, window=None, functionId=None, rawSource=true, offsetMs=None)
          |--E~MultiSchemaPartitionsExec(dataset=timeseries, shard=17, chunkMethod=TimeRangeChunkScan(19700000,30000000), filters=List(ColumnFilter(job,Equals(baz)), ColumnFilter(__name__,Equals(foo))), colName=None, schema=None) on ActorPlanDispatcher(Actor[akka://default/system/testProbe-1#-917749872],raw)
          |-T~PeriodicSamplesMapper(start=20000000, step=100000, end=30000000, window=None, functionId=None, rawSource=true, offsetMs=None)
          |--E~MultiSchemaPartitionsExec(dataset=timeseries, shard=6, chunkMethod=TimeRangeChunkScan(19700000,30000000), filters=List(ColumnFilter(job,Equals(bat)), ColumnFilter(__name__,Equals(bar))), colName=None, schema=None) on ActorPlanDispatcher(Actor[akka://default/system/testProbe-1#-917749872],raw)
          |-T~PeriodicSamplesMapper(start=20000000, step=100000, end=30000000, window=None, functionId=None, rawSource=true, offsetMs=None)
          |--E~MultiSchemaPartitionsExec(dataset=timeseries, shard=22, chunkMethod=TimeRangeChunkScan(19700000,30000000), filters=List(ColumnFilter(job,Equals(bat)), ColumnFilter(__name__,Equals(bar))), colName=None, schema=None) on ActorPlanDispatcher(Actor[akka://default/system/testProbe-1#-917749872],raw)""".stripMargin),
      // Should pushdown nested joins.
      ("""(foo{job="baz"} - on(job, app) bar{job="baz"}) and on(job, app) bat{job="baz"}""",
        """E~LocalPartitionDistConcatExec() on ActorPlanDispatcher(Actor[akka://default/system/testProbe-1#-1262424879],raw)
          |-E~SetOperatorExec(binaryOp=LAND, on=List(job, app), ignoring=List()) on ActorPlanDispatcher(Actor[akka://default/system/testProbe-1#-1262424879],raw)
          |--E~BinaryJoinExec(binaryOp=SUB, on=List(job, app), ignoring=List()) on InProcessPlanDispatcher(filodb.core.query.QueryConfig@2ddb3ae8)
          |---T~PeriodicSamplesMapper(start=20000000, step=100000, end=30000000, window=None, functionId=None, rawSource=true, offsetMs=None)
          |----E~MultiSchemaPartitionsExec(dataset=timeseries, shard=1, chunkMethod=TimeRangeChunkScan(19700000,30000000), filters=List(ColumnFilter(job,Equals(baz)), ColumnFilter(__name__,Equals(foo))), colName=None, schema=None) on InProcessPlanDispatcher(filodb.core.query.QueryConfig@2ddb3ae8)
          |---T~PeriodicSamplesMapper(start=20000000, step=100000, end=30000000, window=None, functionId=None, rawSource=true, offsetMs=None)
          |----E~MultiSchemaPartitionsExec(dataset=timeseries, shard=1, chunkMethod=TimeRangeChunkScan(19700000,30000000), filters=List(ColumnFilter(job,Equals(baz)), ColumnFilter(__name__,Equals(bar))), colName=None, schema=None) on InProcessPlanDispatcher(filodb.core.query.QueryConfig@2ddb3ae8)
          |--T~PeriodicSamplesMapper(start=20000000, step=100000, end=30000000, window=None, functionId=None, rawSource=true, offsetMs=None)
          |---E~MultiSchemaPartitionsExec(dataset=timeseries, shard=1, chunkMethod=TimeRangeChunkScan(19700000,30000000), filters=List(ColumnFilter(job,Equals(baz)), ColumnFilter(__name__,Equals(bat))), colName=None, schema=None) on InProcessPlanDispatcher(filodb.core.query.QueryConfig@2ddb3ae8)
          |-E~SetOperatorExec(binaryOp=LAND, on=List(job, app), ignoring=List()) on ActorPlanDispatcher(Actor[akka://default/system/testProbe-1#-1262424879],raw)
          |--E~BinaryJoinExec(binaryOp=SUB, on=List(job, app), ignoring=List()) on InProcessPlanDispatcher(filodb.core.query.QueryConfig@2ddb3ae8)
          |---T~PeriodicSamplesMapper(start=20000000, step=100000, end=30000000, window=None, functionId=None, rawSource=true, offsetMs=None)
          |----E~MultiSchemaPartitionsExec(dataset=timeseries, shard=17, chunkMethod=TimeRangeChunkScan(19700000,30000000), filters=List(ColumnFilter(job,Equals(baz)), ColumnFilter(__name__,Equals(foo))), colName=None, schema=None) on InProcessPlanDispatcher(filodb.core.query.QueryConfig@2ddb3ae8)
          |---T~PeriodicSamplesMapper(start=20000000, step=100000, end=30000000, window=None, functionId=None, rawSource=true, offsetMs=None)
          |----E~MultiSchemaPartitionsExec(dataset=timeseries, shard=17, chunkMethod=TimeRangeChunkScan(19700000,30000000), filters=List(ColumnFilter(job,Equals(baz)), ColumnFilter(__name__,Equals(bar))), colName=None, schema=None) on InProcessPlanDispatcher(filodb.core.query.QueryConfig@2ddb3ae8)
          |--T~PeriodicSamplesMapper(start=20000000, step=100000, end=30000000, window=None, functionId=None, rawSource=true, offsetMs=None)
          |---E~MultiSchemaPartitionsExec(dataset=timeseries, shard=17, chunkMethod=TimeRangeChunkScan(19700000,30000000), filters=List(ColumnFilter(job,Equals(baz)), ColumnFilter(__name__,Equals(bat))), colName=None, schema=None) on InProcessPlanDispatcher(filodb.core.query.QueryConfig@2ddb3ae8)""".stripMargin),
      // Should only pushdown inner join since outer join key is not ts superset.
      ("""(foo{job="baz"} - on(job, app) bar{job="baz"}) and on(job) bat{job="baz"}""",
        """E~SetOperatorExec(binaryOp=LAND, on=List(job), ignoring=List()) on ActorPlanDispatcher(Actor[akka://default/system/testProbe-1#-1264611289],raw)
          |-E~BinaryJoinExec(binaryOp=SUB, on=List(job, app), ignoring=List()) on ActorPlanDispatcher(Actor[akka://default/system/testProbe-1#-1264611289],raw)
          |--T~PeriodicSamplesMapper(start=20000000, step=100000, end=30000000, window=None, functionId=None, rawSource=true, offsetMs=None)
          |---E~MultiSchemaPartitionsExec(dataset=timeseries, shard=1, chunkMethod=TimeRangeChunkScan(19700000,30000000), filters=List(ColumnFilter(job,Equals(baz)), ColumnFilter(__name__,Equals(foo))), colName=None, schema=None) on InProcessPlanDispatcher(filodb.core.query.QueryConfig@765d55d5)
          |--T~PeriodicSamplesMapper(start=20000000, step=100000, end=30000000, window=None, functionId=None, rawSource=true, offsetMs=None)
          |---E~MultiSchemaPartitionsExec(dataset=timeseries, shard=1, chunkMethod=TimeRangeChunkScan(19700000,30000000), filters=List(ColumnFilter(job,Equals(baz)), ColumnFilter(__name__,Equals(bar))), colName=None, schema=None) on InProcessPlanDispatcher(filodb.core.query.QueryConfig@765d55d5)
          |-E~BinaryJoinExec(binaryOp=SUB, on=List(job, app), ignoring=List()) on ActorPlanDispatcher(Actor[akka://default/system/testProbe-1#-1264611289],raw)
          |--T~PeriodicSamplesMapper(start=20000000, step=100000, end=30000000, window=None, functionId=None, rawSource=true, offsetMs=None)
          |---E~MultiSchemaPartitionsExec(dataset=timeseries, shard=17, chunkMethod=TimeRangeChunkScan(19700000,30000000), filters=List(ColumnFilter(job,Equals(baz)), ColumnFilter(__name__,Equals(foo))), colName=None, schema=None) on InProcessPlanDispatcher(filodb.core.query.QueryConfig@765d55d5)
          |--T~PeriodicSamplesMapper(start=20000000, step=100000, end=30000000, window=None, functionId=None, rawSource=true, offsetMs=None)
          |---E~MultiSchemaPartitionsExec(dataset=timeseries, shard=17, chunkMethod=TimeRangeChunkScan(19700000,30000000), filters=List(ColumnFilter(job,Equals(baz)), ColumnFilter(__name__,Equals(bar))), colName=None, schema=None) on InProcessPlanDispatcher(filodb.core.query.QueryConfig@765d55d5)
          |-T~PeriodicSamplesMapper(start=20000000, step=100000, end=30000000, window=None, functionId=None, rawSource=true, offsetMs=None)
          |--E~MultiSchemaPartitionsExec(dataset=timeseries, shard=1, chunkMethod=TimeRangeChunkScan(19700000,30000000), filters=List(ColumnFilter(job,Equals(baz)), ColumnFilter(__name__,Equals(bat))), colName=None, schema=None) on ActorPlanDispatcher(Actor[akka://default/system/testProbe-1#-1264611289],raw)
          |-T~PeriodicSamplesMapper(start=20000000, step=100000, end=30000000, window=None, functionId=None, rawSource=true, offsetMs=None)
          |--E~MultiSchemaPartitionsExec(dataset=timeseries, shard=17, chunkMethod=TimeRangeChunkScan(19700000,30000000), filters=List(ColumnFilter(job,Equals(baz)), ColumnFilter(__name__,Equals(bat))), colName=None, schema=None) on ActorPlanDispatcher(Actor[akka://default/system/testProbe-1#-1264611289],raw)""".stripMargin),
      // Should not pushdown; missing ts "on" labels.
      ("""foo{job="baz"} + on(job, label, inst) bar{job="baz"}""",
        """E~BinaryJoinExec(binaryOp=ADD, on=List(job, label, inst), ignoring=List()) on ActorPlanDispatcher(Actor[akka://default/system/testProbe-1#-1632120907],raw)
          |-T~PeriodicSamplesMapper(start=20000000, step=100000, end=30000000, window=None, functionId=None, rawSource=true, offsetMs=None)
          |--E~MultiSchemaPartitionsExec(dataset=timeseries, shard=1, chunkMethod=TimeRangeChunkScan(19700000,30000000), filters=List(ColumnFilter(job,Equals(baz)), ColumnFilter(__name__,Equals(foo))), colName=None, schema=None) on ActorPlanDispatcher(Actor[akka://default/system/testProbe-1#-1632120907],raw)
          |-T~PeriodicSamplesMapper(start=20000000, step=100000, end=30000000, window=None, functionId=None, rawSource=true, offsetMs=None)
          |--E~MultiSchemaPartitionsExec(dataset=timeseries, shard=17, chunkMethod=TimeRangeChunkScan(19700000,30000000), filters=List(ColumnFilter(job,Equals(baz)), ColumnFilter(__name__,Equals(foo))), colName=None, schema=None) on ActorPlanDispatcher(Actor[akka://default/system/testProbe-1#-1632120907],raw)
          |-T~PeriodicSamplesMapper(start=20000000, step=100000, end=30000000, window=None, functionId=None, rawSource=true, offsetMs=None)
          |--E~MultiSchemaPartitionsExec(dataset=timeseries, shard=1, chunkMethod=TimeRangeChunkScan(19700000,30000000), filters=List(ColumnFilter(job,Equals(baz)), ColumnFilter(__name__,Equals(bar))), colName=None, schema=None) on ActorPlanDispatcher(Actor[akka://default/system/testProbe-1#-1632120907],raw)
          |-T~PeriodicSamplesMapper(start=20000000, step=100000, end=30000000, window=None, functionId=None, rawSource=true, offsetMs=None)
          |--E~MultiSchemaPartitionsExec(dataset=timeseries, shard=17, chunkMethod=TimeRangeChunkScan(19700000,30000000), filters=List(ColumnFilter(job,Equals(baz)), ColumnFilter(__name__,Equals(bar))), colName=None, schema=None) on ActorPlanDispatcher(Actor[akka://default/system/testProbe-1#-1632120907],raw)""".stripMargin),
      // Should not pushdown w/ ignoring clause.
      ("""foo{job="baz"} + ignoring(inst) baz{job="baz"}""",
        """E~BinaryJoinExec(binaryOp=ADD, on=List(), ignoring=List(inst)) on ActorPlanDispatcher(Actor[akka://default/system/testProbe-1#-1742163606],raw)
          |-T~PeriodicSamplesMapper(start=20000000, step=100000, end=30000000, window=None, functionId=None, rawSource=true, offsetMs=None)
          |--E~MultiSchemaPartitionsExec(dataset=timeseries, shard=1, chunkMethod=TimeRangeChunkScan(19700000,30000000), filters=List(ColumnFilter(job,Equals(baz)), ColumnFilter(__name__,Equals(foo))), colName=None, schema=None) on ActorPlanDispatcher(Actor[akka://default/system/testProbe-1#-1742163606],raw)
          |-T~PeriodicSamplesMapper(start=20000000, step=100000, end=30000000, window=None, functionId=None, rawSource=true, offsetMs=None)
          |--E~MultiSchemaPartitionsExec(dataset=timeseries, shard=17, chunkMethod=TimeRangeChunkScan(19700000,30000000), filters=List(ColumnFilter(job,Equals(baz)), ColumnFilter(__name__,Equals(foo))), colName=None, schema=None) on ActorPlanDispatcher(Actor[akka://default/system/testProbe-1#-1742163606],raw)
          |-T~PeriodicSamplesMapper(start=20000000, step=100000, end=30000000, window=None, functionId=None, rawSource=true, offsetMs=None)
          |--E~MultiSchemaPartitionsExec(dataset=timeseries, shard=1, chunkMethod=TimeRangeChunkScan(19700000,30000000), filters=List(ColumnFilter(job,Equals(baz)), ColumnFilter(__name__,Equals(baz))), colName=None, schema=None) on ActorPlanDispatcher(Actor[akka://default/system/testProbe-1#-1742163606],raw)
          |-T~PeriodicSamplesMapper(start=20000000, step=100000, end=30000000, window=None, functionId=None, rawSource=true, offsetMs=None)
          |--E~MultiSchemaPartitionsExec(dataset=timeseries, shard=17, chunkMethod=TimeRangeChunkScan(19700000,30000000), filters=List(ColumnFilter(job,Equals(baz)), ColumnFilter(__name__,Equals(baz))), colName=None, schema=None) on ActorPlanDispatcher(Actor[akka://default/system/testProbe-1#-1742163606],raw)""".stripMargin),
      // Should pushdown each mapper function.
      ("""sgn(foo{job="baz"}) + on(job, app) rate(bar{job="baz"}[1m])""",
        """E~LocalPartitionDistConcatExec() on ActorPlanDispatcher(Actor[akka://default/system/testProbe-1#1164681354],raw)
          |-E~BinaryJoinExec(binaryOp=ADD, on=List(job, app), ignoring=List()) on ActorPlanDispatcher(Actor[akka://default/system/testProbe-1#1164681354],raw)
          |--T~InstantVectorFunctionMapper(function=Sgn)
          |---T~PeriodicSamplesMapper(start=20000000, step=100000, end=30000000, window=None, functionId=None, rawSource=true, offsetMs=None)
          |----E~MultiSchemaPartitionsExec(dataset=timeseries, shard=1, chunkMethod=TimeRangeChunkScan(19700000,30000000), filters=List(ColumnFilter(job,Equals(baz)), ColumnFilter(__name__,Equals(foo))), colName=None, schema=None) on InProcessPlanDispatcher(filodb.core.query.QueryConfig@765d55d5)
          |--T~PeriodicSamplesMapper(start=20000000, step=100000, end=30000000, window=Some(60000), functionId=Some(Rate), rawSource=true, offsetMs=None)
          |---E~MultiSchemaPartitionsExec(dataset=timeseries, shard=1, chunkMethod=TimeRangeChunkScan(19940000,30000000), filters=List(ColumnFilter(job,Equals(baz)), ColumnFilter(__name__,Equals(bar))), colName=None, schema=None) on InProcessPlanDispatcher(filodb.core.query.QueryConfig@765d55d5)
          |-E~BinaryJoinExec(binaryOp=ADD, on=List(job, app), ignoring=List()) on ActorPlanDispatcher(Actor[akka://default/system/testProbe-1#1164681354],raw)
          |--T~InstantVectorFunctionMapper(function=Sgn)
          |---T~PeriodicSamplesMapper(start=20000000, step=100000, end=30000000, window=None, functionId=None, rawSource=true, offsetMs=None)
          |----E~MultiSchemaPartitionsExec(dataset=timeseries, shard=17, chunkMethod=TimeRangeChunkScan(19700000,30000000), filters=List(ColumnFilter(job,Equals(baz)), ColumnFilter(__name__,Equals(foo))), colName=None, schema=None) on InProcessPlanDispatcher(filodb.core.query.QueryConfig@765d55d5)
          |--T~PeriodicSamplesMapper(start=20000000, step=100000, end=30000000, window=Some(60000), functionId=Some(Rate), rawSource=true, offsetMs=None)
          |---E~MultiSchemaPartitionsExec(dataset=timeseries, shard=17, chunkMethod=TimeRangeChunkScan(19940000,30000000), filters=List(ColumnFilter(job,Equals(baz)), ColumnFilter(__name__,Equals(bar))), colName=None, schema=None) on InProcessPlanDispatcher(filodb.core.query.QueryConfig@765d55d5)""".stripMargin),
      // Should pushdown outer mapper function.
      ("""sgn(foo{job="baz"} + on(job, app) bar{job="baz"})""",
        """E~LocalPartitionDistConcatExec() on ActorPlanDispatcher(Actor[akka://default/system/testProbe-1#1827417788],raw)
          |-T~InstantVectorFunctionMapper(function=Sgn)
          |--E~BinaryJoinExec(binaryOp=ADD, on=List(job, app), ignoring=List()) on ActorPlanDispatcher(Actor[akka://default/system/testProbe-1#1827417788],raw)
          |---T~PeriodicSamplesMapper(start=20000000, step=100000, end=30000000, window=None, functionId=None, rawSource=true, offsetMs=None)
          |----E~MultiSchemaPartitionsExec(dataset=timeseries, shard=1, chunkMethod=TimeRangeChunkScan(19700000,30000000), filters=List(ColumnFilter(job,Equals(baz)), ColumnFilter(__name__,Equals(foo))), colName=None, schema=None) on InProcessPlanDispatcher(filodb.core.query.QueryConfig@765d55d5)
          |---T~PeriodicSamplesMapper(start=20000000, step=100000, end=30000000, window=None, functionId=None, rawSource=true, offsetMs=None)
          |----E~MultiSchemaPartitionsExec(dataset=timeseries, shard=1, chunkMethod=TimeRangeChunkScan(19700000,30000000), filters=List(ColumnFilter(job,Equals(baz)), ColumnFilter(__name__,Equals(bar))), colName=None, schema=None) on InProcessPlanDispatcher(filodb.core.query.QueryConfig@765d55d5)
          |-T~InstantVectorFunctionMapper(function=Sgn)
          |--E~BinaryJoinExec(binaryOp=ADD, on=List(job, app), ignoring=List()) on ActorPlanDispatcher(Actor[akka://default/system/testProbe-1#1827417788],raw)
          |---T~PeriodicSamplesMapper(start=20000000, step=100000, end=30000000, window=None, functionId=None, rawSource=true, offsetMs=None)
          |----E~MultiSchemaPartitionsExec(dataset=timeseries, shard=17, chunkMethod=TimeRangeChunkScan(19700000,30000000), filters=List(ColumnFilter(job,Equals(baz)), ColumnFilter(__name__,Equals(foo))), colName=None, schema=None) on InProcessPlanDispatcher(filodb.core.query.QueryConfig@765d55d5)
          |---T~PeriodicSamplesMapper(start=20000000, step=100000, end=30000000, window=None, functionId=None, rawSource=true, offsetMs=None)
          |----E~MultiSchemaPartitionsExec(dataset=timeseries, shard=17, chunkMethod=TimeRangeChunkScan(19700000,30000000), filters=List(ColumnFilter(job,Equals(baz)), ColumnFilter(__name__,Equals(bar))), colName=None, schema=None) on InProcessPlanDispatcher(filodb.core.query.QueryConfig@765d55d5)""".stripMargin),
      // Should pushdown inner join.
      ("""sum(foo{job="baz"} + on(job, app) bat{job="baz"})""",
        """T~AggregatePresenter(aggrOp=Sum, aggrParams=List(), rangeParams=RangeParams(20000,100,30000))
          |-E~LocalPartitionReduceAggregateExec(aggrOp=Sum, aggrParams=List()) on ActorPlanDispatcher(Actor[akka://default/system/testProbe-1#-852082083],raw)
          |--T~AggregateMapReduce(aggrOp=Sum, aggrParams=List(), without=List(), by=List())
          |---E~BinaryJoinExec(binaryOp=ADD, on=List(job, app), ignoring=List()) on ActorPlanDispatcher(Actor[akka://default/system/testProbe-1#-852082083],raw)
          |----T~PeriodicSamplesMapper(start=20000000, step=100000, end=30000000, window=None, functionId=None, rawSource=true, offsetMs=None)
          |-----E~MultiSchemaPartitionsExec(dataset=timeseries, shard=1, chunkMethod=TimeRangeChunkScan(19700000,30000000), filters=List(ColumnFilter(job,Equals(baz)), ColumnFilter(__name__,Equals(foo))), colName=None, schema=None) on InProcessPlanDispatcher(filodb.core.query.QueryConfig@7c3e4b1a)
          |----T~PeriodicSamplesMapper(start=20000000, step=100000, end=30000000, window=None, functionId=None, rawSource=true, offsetMs=None)
          |-----E~MultiSchemaPartitionsExec(dataset=timeseries, shard=1, chunkMethod=TimeRangeChunkScan(19700000,30000000), filters=List(ColumnFilter(job,Equals(baz)), ColumnFilter(__name__,Equals(bat))), colName=None, schema=None) on InProcessPlanDispatcher(filodb.core.query.QueryConfig@7c3e4b1a)
          |--T~AggregateMapReduce(aggrOp=Sum, aggrParams=List(), without=List(), by=List())
          |---E~BinaryJoinExec(binaryOp=ADD, on=List(job, app), ignoring=List()) on ActorPlanDispatcher(Actor[akka://default/system/testProbe-1#-852082083],raw)
          |----T~PeriodicSamplesMapper(start=20000000, step=100000, end=30000000, window=None, functionId=None, rawSource=true, offsetMs=None)
          |-----E~MultiSchemaPartitionsExec(dataset=timeseries, shard=17, chunkMethod=TimeRangeChunkScan(19700000,30000000), filters=List(ColumnFilter(job,Equals(baz)), ColumnFilter(__name__,Equals(foo))), colName=None, schema=None) on InProcessPlanDispatcher(filodb.core.query.QueryConfig@7c3e4b1a)
          |----T~PeriodicSamplesMapper(start=20000000, step=100000, end=30000000, window=None, functionId=None, rawSource=true, offsetMs=None)
          |-----E~MultiSchemaPartitionsExec(dataset=timeseries, shard=17, chunkMethod=TimeRangeChunkScan(19700000,30000000), filters=List(ColumnFilter(job,Equals(baz)), ColumnFilter(__name__,Equals(bat))), colName=None, schema=None) on InProcessPlanDispatcher(filodb.core.query.QueryConfig@7c3e4b1a)""".stripMargin),
      // Should pushdown most scalars (see below for the exceptions).
      ("""(foo{job="bak"} + 3 + time()) + on(job, app) (baz{job="bak"} + (4 + 5))""",
        """E~LocalPartitionDistConcatExec() on ActorPlanDispatcher(Actor[akka://default/system/testProbe-1#1563151078],raw)
          |-E~BinaryJoinExec(binaryOp=ADD, on=List(job, app), ignoring=List()) on ActorPlanDispatcher(Actor[akka://default/system/testProbe-1#1563151078],raw)
          |--T~ScalarOperationMapper(operator=ADD, scalarOnLhs=false)
          |---FA1~TimeFuncArgs(RangeParams(20000,100,30000))
          |---T~ScalarOperationMapper(operator=ADD, scalarOnLhs=false)
          |----FA1~StaticFuncArgs(3.0,RangeParams(20000,100,30000))
          |----T~PeriodicSamplesMapper(start=20000000, step=100000, end=30000000, window=None, functionId=None, rawSource=true, offsetMs=None)
          |-----E~MultiSchemaPartitionsExec(dataset=timeseries, shard=7, chunkMethod=TimeRangeChunkScan(19700000,30000000), filters=List(ColumnFilter(job,Equals(bak)), ColumnFilter(__name__,Equals(foo))), colName=None, schema=None) on InProcessPlanDispatcher(filodb.core.query.QueryConfig@9301672)
          |--T~ScalarOperationMapper(operator=ADD, scalarOnLhs=false)
          |---FA1~
          |---E~ScalarBinaryOperationExec(params = RangeParams(20000,100,30000), operator = ADD, lhs = Left(4.0), rhs = Left(5.0)) on InProcessPlanDispatcher(filodb.core.query.EmptyQueryConfig$@5a545b0f)
          |---T~PeriodicSamplesMapper(start=20000000, step=100000, end=30000000, window=None, functionId=None, rawSource=true, offsetMs=None)
          |----E~MultiSchemaPartitionsExec(dataset=timeseries, shard=7, chunkMethod=TimeRangeChunkScan(19700000,30000000), filters=List(ColumnFilter(job,Equals(bak)), ColumnFilter(__name__,Equals(baz))), colName=None, schema=None) on InProcessPlanDispatcher(filodb.core.query.QueryConfig@9301672)
          |-E~BinaryJoinExec(binaryOp=ADD, on=List(job, app), ignoring=List()) on ActorPlanDispatcher(Actor[akka://default/system/testProbe-1#1563151078],raw)
          |--T~ScalarOperationMapper(operator=ADD, scalarOnLhs=false)
          |---FA1~TimeFuncArgs(RangeParams(20000,100,30000))
          |---T~ScalarOperationMapper(operator=ADD, scalarOnLhs=false)
          |----FA1~StaticFuncArgs(3.0,RangeParams(20000,100,30000))
          |----T~PeriodicSamplesMapper(start=20000000, step=100000, end=30000000, window=None, functionId=None, rawSource=true, offsetMs=None)
          |-----E~MultiSchemaPartitionsExec(dataset=timeseries, shard=23, chunkMethod=TimeRangeChunkScan(19700000,30000000), filters=List(ColumnFilter(job,Equals(bak)), ColumnFilter(__name__,Equals(foo))), colName=None, schema=None) on InProcessPlanDispatcher(filodb.core.query.QueryConfig@9301672)
          |--T~ScalarOperationMapper(operator=ADD, scalarOnLhs=false)
          |---FA1~
          |---E~ScalarBinaryOperationExec(params = RangeParams(20000,100,30000), operator = ADD, lhs = Left(4.0), rhs = Left(5.0)) on InProcessPlanDispatcher(filodb.core.query.EmptyQueryConfig$@5a545b0f)
          |---T~PeriodicSamplesMapper(start=20000000, step=100000, end=30000000, window=None, functionId=None, rawSource=true, offsetMs=None)
          |----E~MultiSchemaPartitionsExec(dataset=timeseries, shard=23, chunkMethod=TimeRangeChunkScan(19700000,30000000), filters=List(ColumnFilter(job,Equals(bak)), ColumnFilter(__name__,Equals(baz))), colName=None, schema=None) on InProcessPlanDispatcher(filodb.core.query.QueryConfig@9301672)""".stripMargin),
      // Should not pushdown scalar(<vector>) or vector(<scalar>).
      ("""(foo{job="bak"} + on(job, app) scalar(bar{job="bak"})) + (foo{job="bak"} + on(job, app) vector(0))""",
        """E~BinaryJoinExec(binaryOp=ADD, on=List(), ignoring=List()) on InProcessPlanDispatcher(filodb.core.query.EmptyQueryConfig$@6749fe50)
          |-T~ScalarOperationMapper(operator=ADD, scalarOnLhs=false)
          |--FA1~
          |--T~ScalarFunctionMapper(function=Scalar, funcParams=List())
          |---E~LocalPartitionDistConcatExec() on ActorPlanDispatcher(Actor[akka://default/system/testProbe-1#2037240425],raw)
          |----T~PeriodicSamplesMapper(start=20000000, step=100000, end=30000000, window=None, functionId=None, rawSource=true, offsetMs=None)
          |-----E~MultiSchemaPartitionsExec(dataset=timeseries, shard=7, chunkMethod=TimeRangeChunkScan(19700000,30000000), filters=List(ColumnFilter(job,Equals(bak)), ColumnFilter(__name__,Equals(bar))), colName=None, schema=None) on ActorPlanDispatcher(Actor[akka://default/system/testProbe-1#2037240425],raw)
          |----T~PeriodicSamplesMapper(start=20000000, step=100000, end=30000000, window=None, functionId=None, rawSource=true, offsetMs=None)
          |-----E~MultiSchemaPartitionsExec(dataset=timeseries, shard=23, chunkMethod=TimeRangeChunkScan(19700000,30000000), filters=List(ColumnFilter(job,Equals(bak)), ColumnFilter(__name__,Equals(bar))), colName=None, schema=None) on ActorPlanDispatcher(Actor[akka://default/system/testProbe-1#2037240425],raw)
          |--T~PeriodicSamplesMapper(start=20000000, step=100000, end=30000000, window=None, functionId=None, rawSource=true, offsetMs=None)
          |---E~MultiSchemaPartitionsExec(dataset=timeseries, shard=7, chunkMethod=TimeRangeChunkScan(19700000,30000000), filters=List(ColumnFilter(job,Equals(bak)), ColumnFilter(__name__,Equals(foo))), colName=None, schema=None) on ActorPlanDispatcher(Actor[akka://default/system/testProbe-1#2037240425],raw)
          |-T~ScalarOperationMapper(operator=ADD, scalarOnLhs=false)
          |--FA1~
          |--T~ScalarFunctionMapper(function=Scalar, funcParams=List())
          |---E~LocalPartitionDistConcatExec() on ActorPlanDispatcher(Actor[akka://default/system/testProbe-1#2037240425],raw)
          |----T~PeriodicSamplesMapper(start=20000000, step=100000, end=30000000, window=None, functionId=None, rawSource=true, offsetMs=None)
          |-----E~MultiSchemaPartitionsExec(dataset=timeseries, shard=7, chunkMethod=TimeRangeChunkScan(19700000,30000000), filters=List(ColumnFilter(job,Equals(bak)), ColumnFilter(__name__,Equals(bar))), colName=None, schema=None) on ActorPlanDispatcher(Actor[akka://default/system/testProbe-1#2037240425],raw)
          |----T~PeriodicSamplesMapper(start=20000000, step=100000, end=30000000, window=None, functionId=None, rawSource=true, offsetMs=None)
          |-----E~MultiSchemaPartitionsExec(dataset=timeseries, shard=23, chunkMethod=TimeRangeChunkScan(19700000,30000000), filters=List(ColumnFilter(job,Equals(bak)), ColumnFilter(__name__,Equals(bar))), colName=None, schema=None) on ActorPlanDispatcher(Actor[akka://default/system/testProbe-1#2037240425],raw)
          |--T~PeriodicSamplesMapper(start=20000000, step=100000, end=30000000, window=None, functionId=None, rawSource=true, offsetMs=None)
          |---E~MultiSchemaPartitionsExec(dataset=timeseries, shard=23, chunkMethod=TimeRangeChunkScan(19700000,30000000), filters=List(ColumnFilter(job,Equals(bak)), ColumnFilter(__name__,Equals(foo))), colName=None, schema=None) on ActorPlanDispatcher(Actor[akka://default/system/testProbe-1#2037240425],raw)
          |-E~BinaryJoinExec(binaryOp=ADD, on=List(job, app), ignoring=List()) on InProcessPlanDispatcher(filodb.core.query.EmptyQueryConfig$@6749fe50)
          |--T~PeriodicSamplesMapper(start=20000000, step=100000, end=30000000, window=None, functionId=None, rawSource=true, offsetMs=None)
          |---E~MultiSchemaPartitionsExec(dataset=timeseries, shard=7, chunkMethod=TimeRangeChunkScan(19700000,30000000), filters=List(ColumnFilter(job,Equals(bak)), ColumnFilter(__name__,Equals(foo))), colName=None, schema=None) on ActorPlanDispatcher(Actor[akka://default/system/testProbe-1#2037240425],raw)
          |--T~PeriodicSamplesMapper(start=20000000, step=100000, end=30000000, window=None, functionId=None, rawSource=true, offsetMs=None)
          |---E~MultiSchemaPartitionsExec(dataset=timeseries, shard=23, chunkMethod=TimeRangeChunkScan(19700000,30000000), filters=List(ColumnFilter(job,Equals(bak)), ColumnFilter(__name__,Equals(foo))), colName=None, schema=None) on ActorPlanDispatcher(Actor[akka://default/system/testProbe-1#2037240425],raw)
          |--T~VectorFunctionMapper(funcParams=List())
          |---E~ScalarFixedDoubleExec(params = RangeParams(20000,100,30000), value = 0.0) on InProcessPlanDispatcher(filodb.core.query.EmptyQueryConfig$@6749fe50)""".stripMargin),
      // Should not pushdown with regex when some target-schema cols are missing from `on` clause.
      ("""foo{job="baz",app=~"abc|123"} + on(job) bar{job="baz",app=~"abc|123"}""",
        """E~BinaryJoinExec(binaryOp=ADD, on=List(job), ignoring=List()) on ActorPlanDispatcher(Actor[akka://default/system/testProbe-1#-1629736397],raw)
          |-T~PeriodicSamplesMapper(start=20000000, step=100000, end=30000000, window=None, functionId=None, rawSource=true, offsetMs=None)
          |--E~MultiSchemaPartitionsExec(dataset=timeseries, shard=1, chunkMethod=TimeRangeChunkScan(19700000,30000000), filters=List(ColumnFilter(job,Equals(baz)), ColumnFilter(app,EqualsRegex(abc|123)), ColumnFilter(__name__,Equals(foo))), colName=None, schema=None) on ActorPlanDispatcher(Actor[akka://default/system/testProbe-1#-1629736397],raw)
          |-T~PeriodicSamplesMapper(start=20000000, step=100000, end=30000000, window=None, functionId=None, rawSource=true, offsetMs=None)
          |--E~MultiSchemaPartitionsExec(dataset=timeseries, shard=17, chunkMethod=TimeRangeChunkScan(19700000,30000000), filters=List(ColumnFilter(job,Equals(baz)), ColumnFilter(app,EqualsRegex(abc|123)), ColumnFilter(__name__,Equals(foo))), colName=None, schema=None) on ActorPlanDispatcher(Actor[akka://default/system/testProbe-1#-1629736397],raw)
          |-T~PeriodicSamplesMapper(start=20000000, step=100000, end=30000000, window=None, functionId=None, rawSource=true, offsetMs=None)
          |--E~MultiSchemaPartitionsExec(dataset=timeseries, shard=1, chunkMethod=TimeRangeChunkScan(19700000,30000000), filters=List(ColumnFilter(job,Equals(baz)), ColumnFilter(app,EqualsRegex(abc|123)), ColumnFilter(__name__,Equals(bar))), colName=None, schema=None) on ActorPlanDispatcher(Actor[akka://default/system/testProbe-1#-1629736397],raw)
          |-T~PeriodicSamplesMapper(start=20000000, step=100000, end=30000000, window=None, functionId=None, rawSource=true, offsetMs=None)
          |--E~MultiSchemaPartitionsExec(dataset=timeseries, shard=17, chunkMethod=TimeRangeChunkScan(19700000,30000000), filters=List(ColumnFilter(job,Equals(baz)), ColumnFilter(app,EqualsRegex(abc|123)), ColumnFilter(__name__,Equals(bar))), colName=None, schema=None) on ActorPlanDispatcher(Actor[akka://default/system/testProbe-1#-1629736397],raw)""".stripMargin),
      // Should pushdown with regex when all target-schema cols are given in `on` clause.
      ("""foo{job="baz",app=~"abc|123"} + on(job,app) bar{job="baz",app=~"abc|123"}""",
        """E~LocalPartitionDistConcatExec() on ActorPlanDispatcher(Actor[akka://default/system/testProbe-1#-840432554],raw)
          |-E~BinaryJoinExec(binaryOp=ADD, on=List(job, app), ignoring=List()) on ActorPlanDispatcher(Actor[akka://default/system/testProbe-1#-840432554],raw)
          |--T~PeriodicSamplesMapper(start=20000000, step=100000, end=30000000, window=None, functionId=None, rawSource=true, offsetMs=None)
          |---E~MultiSchemaPartitionsExec(dataset=timeseries, shard=1, chunkMethod=TimeRangeChunkScan(19700000,30000000), filters=List(ColumnFilter(job,Equals(baz)), ColumnFilter(app,EqualsRegex(abc|123)), ColumnFilter(__name__,Equals(foo))), colName=None, schema=None) on InProcessPlanDispatcher(QueryConfig(10 seconds,300000,1,50,antlr,true,true,None,None))
          |--T~PeriodicSamplesMapper(start=20000000, step=100000, end=30000000, window=None, functionId=None, rawSource=true, offsetMs=None)
          |---E~MultiSchemaPartitionsExec(dataset=timeseries, shard=1, chunkMethod=TimeRangeChunkScan(19700000,30000000), filters=List(ColumnFilter(job,Equals(baz)), ColumnFilter(app,EqualsRegex(abc|123)), ColumnFilter(__name__,Equals(bar))), colName=None, schema=None) on InProcessPlanDispatcher(QueryConfig(10 seconds,300000,1,50,antlr,true,true,None,None))
          |-E~BinaryJoinExec(binaryOp=ADD, on=List(job, app), ignoring=List()) on ActorPlanDispatcher(Actor[akka://default/system/testProbe-1#-840432554],raw)
          |--T~PeriodicSamplesMapper(start=20000000, step=100000, end=30000000, window=None, functionId=None, rawSource=true, offsetMs=None)
          |---E~MultiSchemaPartitionsExec(dataset=timeseries, shard=17, chunkMethod=TimeRangeChunkScan(19700000,30000000), filters=List(ColumnFilter(job,Equals(baz)), ColumnFilter(app,EqualsRegex(abc|123)), ColumnFilter(__name__,Equals(foo))), colName=None, schema=None) on InProcessPlanDispatcher(QueryConfig(10 seconds,300000,1,50,antlr,true,true,None,None))
          |--T~PeriodicSamplesMapper(start=20000000, step=100000, end=30000000, window=None, functionId=None, rawSource=true, offsetMs=None)
          |---E~MultiSchemaPartitionsExec(dataset=timeseries, shard=17, chunkMethod=TimeRangeChunkScan(19700000,30000000), filters=List(ColumnFilter(job,Equals(baz)), ColumnFilter(app,EqualsRegex(abc|123)), ColumnFilter(__name__,Equals(bar))), colName=None, schema=None) on InProcessPlanDispatcher(QueryConfig(10 seconds,300000,1,50,antlr,true,true,None,None))""".stripMargin),
      // Should only pushdown bottom / inner-most join.
      ("""(
         |  (
         |    foo{job="baz"} + on(job, inst, tag) bar{job="baz"}
         |  ) + on(job, inst) (
         |    rate(foo{job="baz"}[1m]) + ignoring(inst) ceil(bar{job="baz"})
         |  )
         |) + on(job, inst, tag) (
         |  (
         |    floor(foo{job="baz"}) + on(job) bar{job="baz"}
         |  ) + on(job, inst) (
         |    sgn(rate(foo{job="baz"}[1m])) + on(job, app) sqrt(bar{job="baz"})
         |  )
         |)""".stripMargin,
        """E~BinaryJoinExec(binaryOp=ADD, on=List(job, inst, tag), ignoring=List()) on ActorPlanDispatcher(Actor[akka://default/system/testProbe-1#-114649842],raw)
          |-E~BinaryJoinExec(binaryOp=ADD, on=List(job, inst), ignoring=List()) on ActorPlanDispatcher(Actor[akka://default/system/testProbe-1#-114649842],raw)
          |--E~BinaryJoinExec(binaryOp=ADD, on=List(job, inst, tag), ignoring=List()) on ActorPlanDispatcher(Actor[akka://default/system/testProbe-1#-114649842],raw)
          |---T~PeriodicSamplesMapper(start=20000000, step=100000, end=30000000, window=None, functionId=None, rawSource=true, offsetMs=None)
          |----E~MultiSchemaPartitionsExec(dataset=timeseries, shard=1, chunkMethod=TimeRangeChunkScan(19700000,30000000), filters=List(ColumnFilter(job,Equals(baz)), ColumnFilter(__name__,Equals(foo))), colName=None, schema=None) on ActorPlanDispatcher(Actor[akka://default/system/testProbe-1#-114649842],raw)
          |---T~PeriodicSamplesMapper(start=20000000, step=100000, end=30000000, window=None, functionId=None, rawSource=true, offsetMs=None)
          |----E~MultiSchemaPartitionsExec(dataset=timeseries, shard=17, chunkMethod=TimeRangeChunkScan(19700000,30000000), filters=List(ColumnFilter(job,Equals(baz)), ColumnFilter(__name__,Equals(foo))), colName=None, schema=None) on ActorPlanDispatcher(Actor[akka://default/system/testProbe-1#-114649842],raw)
          |---T~PeriodicSamplesMapper(start=20000000, step=100000, end=30000000, window=None, functionId=None, rawSource=true, offsetMs=None)
          |----E~MultiSchemaPartitionsExec(dataset=timeseries, shard=1, chunkMethod=TimeRangeChunkScan(19700000,30000000), filters=List(ColumnFilter(job,Equals(baz)), ColumnFilter(__name__,Equals(bar))), colName=None, schema=None) on ActorPlanDispatcher(Actor[akka://default/system/testProbe-1#-114649842],raw)
          |---T~PeriodicSamplesMapper(start=20000000, step=100000, end=30000000, window=None, functionId=None, rawSource=true, offsetMs=None)
          |----E~MultiSchemaPartitionsExec(dataset=timeseries, shard=17, chunkMethod=TimeRangeChunkScan(19700000,30000000), filters=List(ColumnFilter(job,Equals(baz)), ColumnFilter(__name__,Equals(bar))), colName=None, schema=None) on ActorPlanDispatcher(Actor[akka://default/system/testProbe-1#-114649842],raw)
          |--E~BinaryJoinExec(binaryOp=ADD, on=List(), ignoring=List(inst)) on ActorPlanDispatcher(Actor[akka://default/system/testProbe-1#-114649842],raw)
          |---T~PeriodicSamplesMapper(start=20000000, step=100000, end=30000000, window=Some(60000), functionId=Some(Rate), rawSource=true, offsetMs=None)
          |----E~MultiSchemaPartitionsExec(dataset=timeseries, shard=1, chunkMethod=TimeRangeChunkScan(19940000,30000000), filters=List(ColumnFilter(job,Equals(baz)), ColumnFilter(__name__,Equals(foo))), colName=None, schema=None) on ActorPlanDispatcher(Actor[akka://default/system/testProbe-1#-114649842],raw)
          |---T~PeriodicSamplesMapper(start=20000000, step=100000, end=30000000, window=Some(60000), functionId=Some(Rate), rawSource=true, offsetMs=None)
          |----E~MultiSchemaPartitionsExec(dataset=timeseries, shard=17, chunkMethod=TimeRangeChunkScan(19940000,30000000), filters=List(ColumnFilter(job,Equals(baz)), ColumnFilter(__name__,Equals(foo))), colName=None, schema=None) on ActorPlanDispatcher(Actor[akka://default/system/testProbe-1#-114649842],raw)
          |---T~InstantVectorFunctionMapper(function=Ceil)
          |----T~PeriodicSamplesMapper(start=20000000, step=100000, end=30000000, window=None, functionId=None, rawSource=true, offsetMs=None)
          |-----E~MultiSchemaPartitionsExec(dataset=timeseries, shard=1, chunkMethod=TimeRangeChunkScan(19700000,30000000), filters=List(ColumnFilter(job,Equals(baz)), ColumnFilter(__name__,Equals(bar))), colName=None, schema=None) on ActorPlanDispatcher(Actor[akka://default/system/testProbe-1#-114649842],raw)
          |---T~InstantVectorFunctionMapper(function=Ceil)
          |----T~PeriodicSamplesMapper(start=20000000, step=100000, end=30000000, window=None, functionId=None, rawSource=true, offsetMs=None)
          |-----E~MultiSchemaPartitionsExec(dataset=timeseries, shard=17, chunkMethod=TimeRangeChunkScan(19700000,30000000), filters=List(ColumnFilter(job,Equals(baz)), ColumnFilter(__name__,Equals(bar))), colName=None, schema=None) on ActorPlanDispatcher(Actor[akka://default/system/testProbe-1#-114649842],raw)
          |-E~BinaryJoinExec(binaryOp=ADD, on=List(job, inst), ignoring=List()) on ActorPlanDispatcher(Actor[akka://default/system/testProbe-1#-114649842],raw)
          |--E~BinaryJoinExec(binaryOp=ADD, on=List(job), ignoring=List()) on ActorPlanDispatcher(Actor[akka://default/system/testProbe-1#-114649842],raw)
          |---T~InstantVectorFunctionMapper(function=Floor)
          |----T~PeriodicSamplesMapper(start=20000000, step=100000, end=30000000, window=None, functionId=None, rawSource=true, offsetMs=None)
          |-----E~MultiSchemaPartitionsExec(dataset=timeseries, shard=1, chunkMethod=TimeRangeChunkScan(19700000,30000000), filters=List(ColumnFilter(job,Equals(baz)), ColumnFilter(__name__,Equals(foo))), colName=None, schema=None) on ActorPlanDispatcher(Actor[akka://default/system/testProbe-1#-114649842],raw)
          |---T~InstantVectorFunctionMapper(function=Floor)
          |----T~PeriodicSamplesMapper(start=20000000, step=100000, end=30000000, window=None, functionId=None, rawSource=true, offsetMs=None)
          |-----E~MultiSchemaPartitionsExec(dataset=timeseries, shard=17, chunkMethod=TimeRangeChunkScan(19700000,30000000), filters=List(ColumnFilter(job,Equals(baz)), ColumnFilter(__name__,Equals(foo))), colName=None, schema=None) on ActorPlanDispatcher(Actor[akka://default/system/testProbe-1#-114649842],raw)
          |---T~PeriodicSamplesMapper(start=20000000, step=100000, end=30000000, window=None, functionId=None, rawSource=true, offsetMs=None)
          |----E~MultiSchemaPartitionsExec(dataset=timeseries, shard=1, chunkMethod=TimeRangeChunkScan(19700000,30000000), filters=List(ColumnFilter(job,Equals(baz)), ColumnFilter(__name__,Equals(bar))), colName=None, schema=None) on ActorPlanDispatcher(Actor[akka://default/system/testProbe-1#-114649842],raw)
          |---T~PeriodicSamplesMapper(start=20000000, step=100000, end=30000000, window=None, functionId=None, rawSource=true, offsetMs=None)
          |----E~MultiSchemaPartitionsExec(dataset=timeseries, shard=17, chunkMethod=TimeRangeChunkScan(19700000,30000000), filters=List(ColumnFilter(job,Equals(baz)), ColumnFilter(__name__,Equals(bar))), colName=None, schema=None) on ActorPlanDispatcher(Actor[akka://default/system/testProbe-1#-114649842],raw)
          |--E~BinaryJoinExec(binaryOp=ADD, on=List(job, app), ignoring=List()) on ActorPlanDispatcher(Actor[akka://default/system/testProbe-1#-114649842],raw)
          |---T~InstantVectorFunctionMapper(function=Sgn)
          |----T~PeriodicSamplesMapper(start=20000000, step=100000, end=30000000, window=Some(60000), functionId=Some(Rate), rawSource=true, offsetMs=None)
          |-----E~MultiSchemaPartitionsExec(dataset=timeseries, shard=1, chunkMethod=TimeRangeChunkScan(19940000,30000000), filters=List(ColumnFilter(job,Equals(baz)), ColumnFilter(__name__,Equals(foo))), colName=None, schema=None) on InProcessPlanDispatcher(QueryConfig(10 seconds,300000,1,50,antlr,true,true,None,None,true,false,true))
          |---T~InstantVectorFunctionMapper(function=Sqrt)
          |----T~PeriodicSamplesMapper(start=20000000, step=100000, end=30000000, window=None, functionId=None, rawSource=true, offsetMs=None)
          |-----E~MultiSchemaPartitionsExec(dataset=timeseries, shard=1, chunkMethod=TimeRangeChunkScan(19700000,30000000), filters=List(ColumnFilter(job,Equals(baz)), ColumnFilter(__name__,Equals(bar))), colName=None, schema=None) on InProcessPlanDispatcher(QueryConfig(10 seconds,300000,1,50,antlr,true,true,None,None,true,false,true))
          |--E~BinaryJoinExec(binaryOp=ADD, on=List(job, app), ignoring=List()) on ActorPlanDispatcher(Actor[akka://default/system/testProbe-1#-114649842],raw)
          |---T~InstantVectorFunctionMapper(function=Sgn)
          |----T~PeriodicSamplesMapper(start=20000000, step=100000, end=30000000, window=Some(60000), functionId=Some(Rate), rawSource=true, offsetMs=None)
          |-----E~MultiSchemaPartitionsExec(dataset=timeseries, shard=17, chunkMethod=TimeRangeChunkScan(19940000,30000000), filters=List(ColumnFilter(job,Equals(baz)), ColumnFilter(__name__,Equals(foo))), colName=None, schema=None) on InProcessPlanDispatcher(QueryConfig(10 seconds,300000,1,50,antlr,true,true,None,None,true,false,true))
          |---T~InstantVectorFunctionMapper(function=Sqrt)
          |----T~PeriodicSamplesMapper(start=20000000, step=100000, end=30000000, window=None, functionId=None, rawSource=true, offsetMs=None)
          |-----E~MultiSchemaPartitionsExec(dataset=timeseries, shard=17, chunkMethod=TimeRangeChunkScan(19700000,30000000), filters=List(ColumnFilter(job,Equals(baz)), ColumnFilter(__name__,Equals(bar))), colName=None, schema=None) on InProcessPlanDispatcher(QueryConfig(10 seconds,300000,1,50,antlr,true,true,None,None,true,false,true))""".stripMargin),

      // ============== BEGIN AGGREGATE TESTS ==================

      // Should not pushdown; no by columns.
      ("""sum(foo{job="bar"})""",
        """T~AggregatePresenter(aggrOp=Sum, aggrParams=List(), rangeParams=RangeParams(20000,100,30000))
          |-E~LocalPartitionReduceAggregateExec(aggrOp=Sum, aggrParams=List()) on ActorPlanDispatcher(Actor[akka://default/system/testProbe-1#1878225981],raw)
          |--T~AggregateMapReduce(aggrOp=Sum, aggrParams=List(), without=List(), by=List())
          |---T~PeriodicSamplesMapper(start=20000000, step=100000, end=30000000, window=None, functionId=None, rawSource=true, offsetMs=None)
          |----E~MultiSchemaPartitionsExec(dataset=timeseries, shard=11, chunkMethod=TimeRangeChunkScan(19700000,30000000), filters=List(ColumnFilter(job,Equals(bar)), ColumnFilter(__name__,Equals(foo))), colName=None, schema=None) on ActorPlanDispatcher(Actor[akka://default/system/testProbe-1#1878225981],raw)
          |--T~AggregateMapReduce(aggrOp=Sum, aggrParams=List(), without=List(), by=List())
          |---T~PeriodicSamplesMapper(start=20000000, step=100000, end=30000000, window=None, functionId=None, rawSource=true, offsetMs=None)
          |----E~MultiSchemaPartitionsExec(dataset=timeseries, shard=27, chunkMethod=TimeRangeChunkScan(19700000,30000000), filters=List(ColumnFilter(job,Equals(bar)), ColumnFilter(__name__,Equals(foo))), colName=None, schema=None) on ActorPlanDispatcher(Actor[akka://default/system/testProbe-1#1878225981],raw)""".stripMargin),
      // Should not pushdown; insufficient by columns.
      ("""sum(foo{job="bar"}) by (job, inst)""",
        """T~AggregatePresenter(aggrOp=Sum, aggrParams=List(), rangeParams=RangeParams(20000,100,30000))
          |-E~LocalPartitionReduceAggregateExec(aggrOp=Sum, aggrParams=List()) on ActorPlanDispatcher(Actor[akka://default/system/testProbe-1#-2008564919],raw)
          |--T~AggregateMapReduce(aggrOp=Sum, aggrParams=List(), without=List(), by=List(job, inst))
          |---T~PeriodicSamplesMapper(start=20000000, step=100000, end=30000000, window=None, functionId=None, rawSource=true, offsetMs=None)
          |----E~MultiSchemaPartitionsExec(dataset=timeseries, shard=11, chunkMethod=TimeRangeChunkScan(19700000,30000000), filters=List(ColumnFilter(job,Equals(bar)), ColumnFilter(__name__,Equals(foo))), colName=None, schema=None) on ActorPlanDispatcher(Actor[akka://default/system/testProbe-1#-2008564919],raw)
          |--T~AggregateMapReduce(aggrOp=Sum, aggrParams=List(), without=List(), by=List(job, inst))
          |---T~PeriodicSamplesMapper(start=20000000, step=100000, end=30000000, window=None, functionId=None, rawSource=true, offsetMs=None)
          |----E~MultiSchemaPartitionsExec(dataset=timeseries, shard=27, chunkMethod=TimeRangeChunkScan(19700000,30000000), filters=List(ColumnFilter(job,Equals(bar)), ColumnFilter(__name__,Equals(foo))), colName=None, schema=None) on ActorPlanDispatcher(Actor[akka://default/system/testProbe-1#-2008564919],raw)""".stripMargin),
      // Should not pushdown; without column specified.
      ("""sum(foo{job="bar"}) without (inst)""",
        """T~AggregatePresenter(aggrOp=Sum, aggrParams=List(), rangeParams=RangeParams(20000,100,30000))
          |-E~LocalPartitionReduceAggregateExec(aggrOp=Sum, aggrParams=List()) on ActorPlanDispatcher(Actor[akka://default/system/testProbe-1#-667284122],raw)
          |--T~AggregateMapReduce(aggrOp=Sum, aggrParams=List(), without=List(inst), by=List())
          |---T~PeriodicSamplesMapper(start=20000000, step=100000, end=30000000, window=None, functionId=None, rawSource=true, offsetMs=None)
          |----E~MultiSchemaPartitionsExec(dataset=timeseries, shard=11, chunkMethod=TimeRangeChunkScan(19700000,30000000), filters=List(ColumnFilter(job,Equals(bar)), ColumnFilter(__name__,Equals(foo))), colName=None, schema=None) on ActorPlanDispatcher(Actor[akka://default/system/testProbe-1#-667284122],raw)
          |--T~AggregateMapReduce(aggrOp=Sum, aggrParams=List(), without=List(inst), by=List())
          |---T~PeriodicSamplesMapper(start=20000000, step=100000, end=30000000, window=None, functionId=None, rawSource=true, offsetMs=None)
          |----E~MultiSchemaPartitionsExec(dataset=timeseries, shard=27, chunkMethod=TimeRangeChunkScan(19700000,30000000), filters=List(ColumnFilter(job,Equals(bar)), ColumnFilter(__name__,Equals(foo))), colName=None, schema=None) on ActorPlanDispatcher(Actor[akka://default/system/testProbe-1#-667284122],raw)""".stripMargin),
      // Should pushdown; TS columns specified.
      ("""sum(foo{job="bar"}) by (job, app)""",
        """E~LocalPartitionDistConcatExec() on ActorPlanDispatcher(Actor[akka://default/system/testProbe-1#-1322662450],raw)
          |-T~AggregatePresenter(aggrOp=Sum, aggrParams=List(), rangeParams=RangeParams(20000,100,30000))
          |--E~LocalPartitionReduceAggregateExec(aggrOp=Sum, aggrParams=List()) on ActorPlanDispatcher(Actor[akka://default/system/testProbe-1#-1322662450],raw)
          |---T~AggregateMapReduce(aggrOp=Sum, aggrParams=List(), without=List(), by=List(job, app))
          |----T~PeriodicSamplesMapper(start=20000000, step=100000, end=30000000, window=None, functionId=None, rawSource=true, offsetMs=None)
          |-----E~MultiSchemaPartitionsExec(dataset=timeseries, shard=11, chunkMethod=TimeRangeChunkScan(19700000,30000000), filters=List(ColumnFilter(job,Equals(bar)), ColumnFilter(__name__,Equals(foo))), colName=None, schema=None) on InProcessPlanDispatcher(filodb.core.query.QueryConfig@5740ff5e)
          |-T~AggregatePresenter(aggrOp=Sum, aggrParams=List(), rangeParams=RangeParams(20000,100,30000))
          |--E~LocalPartitionReduceAggregateExec(aggrOp=Sum, aggrParams=List()) on ActorPlanDispatcher(Actor[akka://default/system/testProbe-1#-1322662450],raw)
          |---T~AggregateMapReduce(aggrOp=Sum, aggrParams=List(), without=List(), by=List(job, app))
          |----T~PeriodicSamplesMapper(start=20000000, step=100000, end=30000000, window=None, functionId=None, rawSource=true, offsetMs=None)
          |-----E~MultiSchemaPartitionsExec(dataset=timeseries, shard=27, chunkMethod=TimeRangeChunkScan(19700000,30000000), filters=List(ColumnFilter(job,Equals(bar)), ColumnFilter(__name__,Equals(foo))), colName=None, schema=None) on InProcessPlanDispatcher(filodb.core.query.QueryConfig@5740ff5e)""".stripMargin),
      // Should pushdown; TS column superset specified.
      ("""sum(foo{job="bar"}) by (job, app, inst)""",
        """E~LocalPartitionDistConcatExec() on ActorPlanDispatcher(Actor[akka://default/system/testProbe-1#2103736689],raw)
          |-T~AggregatePresenter(aggrOp=Sum, aggrParams=List(), rangeParams=RangeParams(20000,100,30000))
          |--E~LocalPartitionReduceAggregateExec(aggrOp=Sum, aggrParams=List()) on ActorPlanDispatcher(Actor[akka://default/system/testProbe-1#2103736689],raw)
          |---T~AggregateMapReduce(aggrOp=Sum, aggrParams=List(), without=List(), by=List(job, app, inst))
          |----T~PeriodicSamplesMapper(start=20000000, step=100000, end=30000000, window=None, functionId=None, rawSource=true, offsetMs=None)
          |-----E~MultiSchemaPartitionsExec(dataset=timeseries, shard=11, chunkMethod=TimeRangeChunkScan(19700000,30000000), filters=List(ColumnFilter(job,Equals(bar)), ColumnFilter(__name__,Equals(foo))), colName=None, schema=None) on InProcessPlanDispatcher(filodb.core.query.QueryConfig@5740ff5e)
          |-T~AggregatePresenter(aggrOp=Sum, aggrParams=List(), rangeParams=RangeParams(20000,100,30000))
          |--E~LocalPartitionReduceAggregateExec(aggrOp=Sum, aggrParams=List()) on ActorPlanDispatcher(Actor[akka://default/system/testProbe-1#2103736689],raw)
          |---T~AggregateMapReduce(aggrOp=Sum, aggrParams=List(), without=List(), by=List(job, app, inst))
          |----T~PeriodicSamplesMapper(start=20000000, step=100000, end=30000000, window=None, functionId=None, rawSource=true, offsetMs=None)
          |-----E~MultiSchemaPartitionsExec(dataset=timeseries, shard=27, chunkMethod=TimeRangeChunkScan(19700000,30000000), filters=List(ColumnFilter(job,Equals(bar)), ColumnFilter(__name__,Equals(foo))), colName=None, schema=None) on InProcessPlanDispatcher(filodb.core.query.QueryConfig@5740ff5e)""".stripMargin),
      // Should pushdown nested aggregates when all by columns are TS supersets.
      ("""sum(sum(foo{job="bar"}) by (job, app, inst)) by (job, app)""",
        """E~LocalPartitionDistConcatExec() on ActorPlanDispatcher(Actor[akka://default/system/testProbe-1#1479596767],raw)
          |-T~AggregatePresenter(aggrOp=Sum, aggrParams=List(), rangeParams=RangeParams(20000,100,30000))
          |--E~LocalPartitionReduceAggregateExec(aggrOp=Sum, aggrParams=List()) on ActorPlanDispatcher(Actor[akka://default/system/testProbe-1#1479596767],raw)
          |---T~AggregateMapReduce(aggrOp=Sum, aggrParams=List(), without=List(), by=List(job, app))
          |----T~AggregatePresenter(aggrOp=Sum, aggrParams=List(), rangeParams=RangeParams(20000,100,30000))
          |-----E~LocalPartitionReduceAggregateExec(aggrOp=Sum, aggrParams=List()) on InProcessPlanDispatcher(filodb.core.query.QueryConfig@6848a051)
          |------T~AggregateMapReduce(aggrOp=Sum, aggrParams=List(), without=List(), by=List(job, app, inst))
          |-------T~PeriodicSamplesMapper(start=20000000, step=100000, end=30000000, window=None, functionId=None, rawSource=true, offsetMs=None)
          |--------E~MultiSchemaPartitionsExec(dataset=timeseries, shard=11, chunkMethod=TimeRangeChunkScan(19700000,30000000), filters=List(ColumnFilter(job,Equals(bar)), ColumnFilter(__name__,Equals(foo))), colName=None, schema=None) on InProcessPlanDispatcher(filodb.core.query.QueryConfig@6848a051)
          |-T~AggregatePresenter(aggrOp=Sum, aggrParams=List(), rangeParams=RangeParams(20000,100,30000))
          |--E~LocalPartitionReduceAggregateExec(aggrOp=Sum, aggrParams=List()) on ActorPlanDispatcher(Actor[akka://default/system/testProbe-1#1479596767],raw)
          |---T~AggregateMapReduce(aggrOp=Sum, aggrParams=List(), without=List(), by=List(job, app))
          |----T~AggregatePresenter(aggrOp=Sum, aggrParams=List(), rangeParams=RangeParams(20000,100,30000))
          |-----E~LocalPartitionReduceAggregateExec(aggrOp=Sum, aggrParams=List()) on InProcessPlanDispatcher(filodb.core.query.QueryConfig@6848a051)
          |------T~AggregateMapReduce(aggrOp=Sum, aggrParams=List(), without=List(), by=List(job, app, inst))
          |-------T~PeriodicSamplesMapper(start=20000000, step=100000, end=30000000, window=None, functionId=None, rawSource=true, offsetMs=None)
          |--------E~MultiSchemaPartitionsExec(dataset=timeseries, shard=27, chunkMethod=TimeRangeChunkScan(19700000,30000000), filters=List(ColumnFilter(job,Equals(bar)), ColumnFilter(__name__,Equals(foo))), colName=None, schema=None) on InProcessPlanDispatcher(filodb.core.query.QueryConfig@6848a051)""".stripMargin),
      // Should pushdown only inner aggregate when outer by columns are not TS superset.
      ("""sum(sum(foo{job="bar"}) by (job, app, inst)) by (job, inst)""",
        """T~AggregatePresenter(aggrOp=Sum, aggrParams=List(), rangeParams=RangeParams(20000,100,30000))
          |-E~LocalPartitionReduceAggregateExec(aggrOp=Sum, aggrParams=List()) on ActorPlanDispatcher(Actor[akka://default/system/testProbe-1#-1071476300],raw)
          |--T~AggregateMapReduce(aggrOp=Sum, aggrParams=List(), without=List(), by=List(job, inst))
          |---T~AggregatePresenter(aggrOp=Sum, aggrParams=List(), rangeParams=RangeParams(20000,100,30000))
          |----E~LocalPartitionReduceAggregateExec(aggrOp=Sum, aggrParams=List()) on ActorPlanDispatcher(Actor[akka://default/system/testProbe-1#-1071476300],raw)
          |-----T~AggregateMapReduce(aggrOp=Sum, aggrParams=List(), without=List(), by=List(job, app, inst))
          |------T~PeriodicSamplesMapper(start=20000000, step=100000, end=30000000, window=None, functionId=None, rawSource=true, offsetMs=None)
          |-------E~MultiSchemaPartitionsExec(dataset=timeseries, shard=11, chunkMethod=TimeRangeChunkScan(19700000,30000000), filters=List(ColumnFilter(job,Equals(bar)), ColumnFilter(__name__,Equals(foo))), colName=None, schema=None) on InProcessPlanDispatcher(filodb.core.query.QueryConfig@5740ff5e)
          |--T~AggregateMapReduce(aggrOp=Sum, aggrParams=List(), without=List(), by=List(job, inst))
          |---T~AggregatePresenter(aggrOp=Sum, aggrParams=List(), rangeParams=RangeParams(20000,100,30000))
          |----E~LocalPartitionReduceAggregateExec(aggrOp=Sum, aggrParams=List()) on ActorPlanDispatcher(Actor[akka://default/system/testProbe-1#-1071476300],raw)
          |-----T~AggregateMapReduce(aggrOp=Sum, aggrParams=List(), without=List(), by=List(job, app, inst))
          |------T~PeriodicSamplesMapper(start=20000000, step=100000, end=30000000, window=None, functionId=None, rawSource=true, offsetMs=None)
          |-------E~MultiSchemaPartitionsExec(dataset=timeseries, shard=27, chunkMethod=TimeRangeChunkScan(19700000,30000000), filters=List(ColumnFilter(job,Equals(bar)), ColumnFilter(__name__,Equals(foo))), colName=None, schema=None) on InProcessPlanDispatcher(filodb.core.query.QueryConfig@5740ff5e)""".stripMargin),
      // Should not pushdown when inner by columns are not TS superset.
      ("""sum(sum(foo{job="bar"}) by (job)) by (job, app)""",
        """T~AggregatePresenter(aggrOp=Sum, aggrParams=List(), rangeParams=RangeParams(20000,100,30000))
          |-E~LocalPartitionReduceAggregateExec(aggrOp=Sum, aggrParams=List()) on ActorPlanDispatcher(Actor[akka://default/system/testProbe-1#182240494],raw)
          |--T~AggregateMapReduce(aggrOp=Sum, aggrParams=List(), without=List(), by=List(job, app))
          |---T~AggregatePresenter(aggrOp=Sum, aggrParams=List(), rangeParams=RangeParams(20000,100,30000))
          |----E~LocalPartitionReduceAggregateExec(aggrOp=Sum, aggrParams=List()) on ActorPlanDispatcher(Actor[akka://default/system/testProbe-1#182240494],raw)
          |-----T~AggregateMapReduce(aggrOp=Sum, aggrParams=List(), without=List(), by=List(job))
          |------T~PeriodicSamplesMapper(start=20000000, step=100000, end=30000000, window=None, functionId=None, rawSource=true, offsetMs=None)
          |-------E~MultiSchemaPartitionsExec(dataset=timeseries, shard=11, chunkMethod=TimeRangeChunkScan(19700000,30000000), filters=List(ColumnFilter(job,Equals(bar)), ColumnFilter(__name__,Equals(foo))), colName=None, schema=None) on ActorPlanDispatcher(Actor[akka://default/system/testProbe-1#182240494],raw)
          |-----T~AggregateMapReduce(aggrOp=Sum, aggrParams=List(), without=List(), by=List(job))
          |------T~PeriodicSamplesMapper(start=20000000, step=100000, end=30000000, window=None, functionId=None, rawSource=true, offsetMs=None)
          |-------E~MultiSchemaPartitionsExec(dataset=timeseries, shard=27, chunkMethod=TimeRangeChunkScan(19700000,30000000), filters=List(ColumnFilter(job,Equals(bar)), ColumnFilter(__name__,Equals(foo))), colName=None, schema=None) on ActorPlanDispatcher(Actor[akka://default/system/testProbe-1#182240494],raw)""".stripMargin),
      // Should pushdown inner mapper.
      ("""sum(sgn(foo{job="bar"})) by (job, app)""",
        """E~LocalPartitionDistConcatExec() on ActorPlanDispatcher(Actor[akka://default/system/testProbe-1#1210748418],raw)
          |-T~AggregatePresenter(aggrOp=Sum, aggrParams=List(), rangeParams=RangeParams(20000,100,30000))
          |--E~LocalPartitionReduceAggregateExec(aggrOp=Sum, aggrParams=List()) on ActorPlanDispatcher(Actor[akka://default/system/testProbe-1#1210748418],raw)
          |---T~AggregateMapReduce(aggrOp=Sum, aggrParams=List(), without=List(), by=List(job, app))
          |----T~InstantVectorFunctionMapper(function=Sgn)
          |-----T~PeriodicSamplesMapper(start=20000000, step=100000, end=30000000, window=None, functionId=None, rawSource=true, offsetMs=None)
          |------E~MultiSchemaPartitionsExec(dataset=timeseries, shard=11, chunkMethod=TimeRangeChunkScan(19700000,30000000), filters=List(ColumnFilter(job,Equals(bar)), ColumnFilter(__name__,Equals(foo))), colName=None, schema=None) on InProcessPlanDispatcher(QueryConfig(10 seconds,300000,1,50,antlr,true,true,None,None))
          |-T~AggregatePresenter(aggrOp=Sum, aggrParams=List(), rangeParams=RangeParams(20000,100,30000))
          |--E~LocalPartitionReduceAggregateExec(aggrOp=Sum, aggrParams=List()) on ActorPlanDispatcher(Actor[akka://default/system/testProbe-1#1210748418],raw)
          |---T~AggregateMapReduce(aggrOp=Sum, aggrParams=List(), without=List(), by=List(job, app))
          |----T~InstantVectorFunctionMapper(function=Sgn)
          |-----T~PeriodicSamplesMapper(start=20000000, step=100000, end=30000000, window=None, functionId=None, rawSource=true, offsetMs=None)
          |------E~MultiSchemaPartitionsExec(dataset=timeseries, shard=27, chunkMethod=TimeRangeChunkScan(19700000,30000000), filters=List(ColumnFilter(job,Equals(bar)), ColumnFilter(__name__,Equals(foo))), colName=None, schema=None) on InProcessPlanDispatcher(QueryConfig(10 seconds,300000,1,50,antlr,true,true,None,None))""".stripMargin),
      // Should pushdown outer mapper.
      ("""sgn(sum(foo{job="bar"}) by (job, app))""",
        """E~LocalPartitionDistConcatExec() on ActorPlanDispatcher(Actor[akka://default/system/testProbe-1#-1059429645],raw)
          |-T~InstantVectorFunctionMapper(function=Sgn)
          |--T~AggregatePresenter(aggrOp=Sum, aggrParams=List(), rangeParams=RangeParams(20000,100,30000))
          |---E~LocalPartitionReduceAggregateExec(aggrOp=Sum, aggrParams=List()) on ActorPlanDispatcher(Actor[akka://default/system/testProbe-1#-1059429645],raw)
          |----T~AggregateMapReduce(aggrOp=Sum, aggrParams=List(), without=List(), by=List(job, app))
          |-----T~PeriodicSamplesMapper(start=20000000, step=100000, end=30000000, window=None, functionId=None, rawSource=true, offsetMs=None)
          |------E~MultiSchemaPartitionsExec(dataset=timeseries, shard=11, chunkMethod=TimeRangeChunkScan(19700000,30000000), filters=List(ColumnFilter(job,Equals(bar)), ColumnFilter(__name__,Equals(foo))), colName=None, schema=None) on InProcessPlanDispatcher(QueryConfig(10 seconds,300000,1,50,antlr,true,true,None,None))
          |-T~InstantVectorFunctionMapper(function=Sgn)
          |--T~AggregatePresenter(aggrOp=Sum, aggrParams=List(), rangeParams=RangeParams(20000,100,30000))
          |---E~LocalPartitionReduceAggregateExec(aggrOp=Sum, aggrParams=List()) on ActorPlanDispatcher(Actor[akka://default/system/testProbe-1#-1059429645],raw)
          |----T~AggregateMapReduce(aggrOp=Sum, aggrParams=List(), without=List(), by=List(job, app))
          |-----T~PeriodicSamplesMapper(start=20000000, step=100000, end=30000000, window=None, functionId=None, rawSource=true, offsetMs=None)
          |------E~MultiSchemaPartitionsExec(dataset=timeseries, shard=27, chunkMethod=TimeRangeChunkScan(19700000,30000000), filters=List(ColumnFilter(job,Equals(bar)), ColumnFilter(__name__,Equals(foo))), colName=None, schema=None) on InProcessPlanDispatcher(QueryConfig(10 seconds,300000,1,50,antlr,true,true,None,None))""".stripMargin),
      // Should pushdown with regex when all target-schema cols are given in `by` clause.
      ("""sum(foo{job="bar",app=~"abc|def"}) by (job,app)""",
        """E~LocalPartitionDistConcatExec() on ActorPlanDispatcher(Actor[akka://default/system/testProbe-1#1645725393],raw)
          |-T~AggregatePresenter(aggrOp=Sum, aggrParams=List(), rangeParams=RangeParams(20000,100,30000))
          |--E~LocalPartitionReduceAggregateExec(aggrOp=Sum, aggrParams=List()) on ActorPlanDispatcher(Actor[akka://default/system/testProbe-1#1645725393],raw)
          |---T~AggregateMapReduce(aggrOp=Sum, aggrParams=List(), without=List(), by=List(job, app))
          |----T~PeriodicSamplesMapper(start=20000000, step=100000, end=30000000, window=None, functionId=None, rawSource=true, offsetMs=None)
          |-----E~MultiSchemaPartitionsExec(dataset=timeseries, shard=11, chunkMethod=TimeRangeChunkScan(19700000,30000000), filters=List(ColumnFilter(job,Equals(bar)), ColumnFilter(app,EqualsRegex(abc|def)), ColumnFilter(__name__,Equals(foo))), colName=None, schema=None) on InProcessPlanDispatcher(QueryConfig(10 seconds,300000,1,50,antlr,true,true,None,None))
          |-T~AggregatePresenter(aggrOp=Sum, aggrParams=List(), rangeParams=RangeParams(20000,100,30000))
          |--E~LocalPartitionReduceAggregateExec(aggrOp=Sum, aggrParams=List()) on ActorPlanDispatcher(Actor[akka://default/system/testProbe-1#1645725393],raw)
          |---T~AggregateMapReduce(aggrOp=Sum, aggrParams=List(), without=List(), by=List(job, app))
          |----T~PeriodicSamplesMapper(start=20000000, step=100000, end=30000000, window=None, functionId=None, rawSource=true, offsetMs=None)
          |-----E~MultiSchemaPartitionsExec(dataset=timeseries, shard=27, chunkMethod=TimeRangeChunkScan(19700000,30000000), filters=List(ColumnFilter(job,Equals(bar)), ColumnFilter(app,EqualsRegex(abc|def)), ColumnFilter(__name__,Equals(foo))), colName=None, schema=None) on InProcessPlanDispatcher(QueryConfig(10 seconds,300000,1,50,antlr,true,true,None,None))""".stripMargin),
      // Should not pushdown with regex when some target-schema cols are missing from `by` clause.
      ("""sum(foo{job="bar",app=~"abc|def"}) by (job)""",
        """T~AggregatePresenter(aggrOp=Sum, aggrParams=List(), rangeParams=RangeParams(20000,100,30000))
          |-E~LocalPartitionReduceAggregateExec(aggrOp=Sum, aggrParams=List()) on ActorPlanDispatcher(Actor[akka://default/system/testProbe-1#1376873951],raw)
          |--T~AggregateMapReduce(aggrOp=Sum, aggrParams=List(), without=List(), by=List(job))
          |---T~PeriodicSamplesMapper(start=20000000, step=100000, end=30000000, window=None, functionId=None, rawSource=true, offsetMs=None)
          |----E~MultiSchemaPartitionsExec(dataset=timeseries, shard=11, chunkMethod=TimeRangeChunkScan(19700000,30000000), filters=List(ColumnFilter(job,Equals(bar)), ColumnFilter(app,EqualsRegex(abc|def)), ColumnFilter(__name__,Equals(foo))), colName=None, schema=None) on ActorPlanDispatcher(Actor[akka://default/system/testProbe-1#1376873951],raw)
          |--T~AggregateMapReduce(aggrOp=Sum, aggrParams=List(), without=List(), by=List(job))
          |---T~PeriodicSamplesMapper(start=20000000, step=100000, end=30000000, window=None, functionId=None, rawSource=true, offsetMs=None)
          |----E~MultiSchemaPartitionsExec(dataset=timeseries, shard=27, chunkMethod=TimeRangeChunkScan(19700000,30000000), filters=List(ColumnFilter(job,Equals(bar)), ColumnFilter(app,EqualsRegex(abc|def)), ColumnFilter(__name__,Equals(foo))), colName=None, schema=None) on ActorPlanDispatcher(Actor[akka://default/system/testProbe-1#1376873951],raw)""".stripMargin),

      // ============== BEGIN COMPOUND TESTS ==================

      // Should not pushdown join when aggregate 'by' labels are not TS label supersets.
      ("""sum(foo{job="baz"}) by (job) + on(job, app) bat{job="baz"}""",
        """E~BinaryJoinExec(binaryOp=ADD, on=List(job, app), ignoring=List()) on ActorPlanDispatcher(Actor[akka://default/system/testProbe-1#564777118],raw)
          |-T~AggregatePresenter(aggrOp=Sum, aggrParams=List(), rangeParams=RangeParams(20000,100,30000))
          |--E~LocalPartitionReduceAggregateExec(aggrOp=Sum, aggrParams=List()) on ActorPlanDispatcher(Actor[akka://default/system/testProbe-1#564777118],raw)
          |---T~AggregateMapReduce(aggrOp=Sum, aggrParams=List(), without=List(), by=List(job))
          |----T~PeriodicSamplesMapper(start=20000000, step=100000, end=30000000, window=None, functionId=None, rawSource=true, offsetMs=None)
          |-----E~MultiSchemaPartitionsExec(dataset=timeseries, shard=1, chunkMethod=TimeRangeChunkScan(19700000,30000000), filters=List(ColumnFilter(job,Equals(baz)), ColumnFilter(__name__,Equals(foo))), colName=None, schema=None) on ActorPlanDispatcher(Actor[akka://default/system/testProbe-1#564777118],raw)
          |---T~AggregateMapReduce(aggrOp=Sum, aggrParams=List(), without=List(), by=List(job))
          |----T~PeriodicSamplesMapper(start=20000000, step=100000, end=30000000, window=None, functionId=None, rawSource=true, offsetMs=None)
          |-----E~MultiSchemaPartitionsExec(dataset=timeseries, shard=17, chunkMethod=TimeRangeChunkScan(19700000,30000000), filters=List(ColumnFilter(job,Equals(baz)), ColumnFilter(__name__,Equals(foo))), colName=None, schema=None) on ActorPlanDispatcher(Actor[akka://default/system/testProbe-1#564777118],raw)
          |-T~PeriodicSamplesMapper(start=20000000, step=100000, end=30000000, window=None, functionId=None, rawSource=true, offsetMs=None)
          |--E~MultiSchemaPartitionsExec(dataset=timeseries, shard=1, chunkMethod=TimeRangeChunkScan(19700000,30000000), filters=List(ColumnFilter(job,Equals(baz)), ColumnFilter(__name__,Equals(bat))), colName=None, schema=None) on ActorPlanDispatcher(Actor[akka://default/system/testProbe-1#564777118],raw)
          |-T~PeriodicSamplesMapper(start=20000000, step=100000, end=30000000, window=None, functionId=None, rawSource=true, offsetMs=None)
          |--E~MultiSchemaPartitionsExec(dataset=timeseries, shard=17, chunkMethod=TimeRangeChunkScan(19700000,30000000), filters=List(ColumnFilter(job,Equals(baz)), ColumnFilter(__name__,Equals(bat))), colName=None, schema=None) on ActorPlanDispatcher(Actor[akka://default/system/testProbe-1#564777118],raw)""".stripMargin),
      // Should only pushdown aggregate when join 'on' labels are not TS label supersets.
      ("""sum(foo{job="baz"}) by (job, app) + on(job) bat{job="baz"}""",
        """E~BinaryJoinExec(binaryOp=ADD, on=List(job), ignoring=List()) on ActorPlanDispatcher(Actor[akka://default/system/testProbe-1#1162894714],raw)
          |-T~AggregatePresenter(aggrOp=Sum, aggrParams=List(), rangeParams=RangeParams(20000,100,30000))
          |--E~LocalPartitionReduceAggregateExec(aggrOp=Sum, aggrParams=List()) on ActorPlanDispatcher(Actor[akka://default/system/testProbe-1#1162894714],raw)
          |---T~AggregateMapReduce(aggrOp=Sum, aggrParams=List(), without=List(), by=List(job, app))
          |----T~PeriodicSamplesMapper(start=20000000, step=100000, end=30000000, window=None, functionId=None, rawSource=true, offsetMs=None)
          |-----E~MultiSchemaPartitionsExec(dataset=timeseries, shard=1, chunkMethod=TimeRangeChunkScan(19700000,30000000), filters=List(ColumnFilter(job,Equals(baz)), ColumnFilter(__name__,Equals(foo))), colName=None, schema=None) on InProcessPlanDispatcher(QueryConfig(10 seconds,300000,1,50,antlr,true,true,None,None))
          |-T~AggregatePresenter(aggrOp=Sum, aggrParams=List(), rangeParams=RangeParams(20000,100,30000))
          |--E~LocalPartitionReduceAggregateExec(aggrOp=Sum, aggrParams=List()) on ActorPlanDispatcher(Actor[akka://default/system/testProbe-1#1162894714],raw)
          |---T~AggregateMapReduce(aggrOp=Sum, aggrParams=List(), without=List(), by=List(job, app))
          |----T~PeriodicSamplesMapper(start=20000000, step=100000, end=30000000, window=None, functionId=None, rawSource=true, offsetMs=None)
          |-----E~MultiSchemaPartitionsExec(dataset=timeseries, shard=17, chunkMethod=TimeRangeChunkScan(19700000,30000000), filters=List(ColumnFilter(job,Equals(baz)), ColumnFilter(__name__,Equals(foo))), colName=None, schema=None) on InProcessPlanDispatcher(QueryConfig(10 seconds,300000,1,50,antlr,true,true,None,None))
          |-T~PeriodicSamplesMapper(start=20000000, step=100000, end=30000000, window=None, functionId=None, rawSource=true, offsetMs=None)
          |--E~MultiSchemaPartitionsExec(dataset=timeseries, shard=1, chunkMethod=TimeRangeChunkScan(19700000,30000000), filters=List(ColumnFilter(job,Equals(baz)), ColumnFilter(__name__,Equals(bat))), colName=None, schema=None) on ActorPlanDispatcher(Actor[akka://default/system/testProbe-1#1162894714],raw)
          |-T~PeriodicSamplesMapper(start=20000000, step=100000, end=30000000, window=None, functionId=None, rawSource=true, offsetMs=None)
          |--E~MultiSchemaPartitionsExec(dataset=timeseries, shard=17, chunkMethod=TimeRangeChunkScan(19700000,30000000), filters=List(ColumnFilter(job,Equals(baz)), ColumnFilter(__name__,Equals(bat))), colName=None, schema=None) on ActorPlanDispatcher(Actor[akka://default/system/testProbe-1#1162894714],raw)""".stripMargin),
      // Should pushdown join and aggregate when by/on labels are TS label supersets.
      ("""sum(foo{job="baz"}) by (job, app) + on(job, app) bat{job="baz"}""",
        """E~LocalPartitionDistConcatExec() on ActorPlanDispatcher(Actor[akka://default/system/testProbe-1#-747302117],raw)
          |-E~BinaryJoinExec(binaryOp=ADD, on=List(job, app), ignoring=List()) on ActorPlanDispatcher(Actor[akka://default/system/testProbe-1#-747302117],raw)
          |--T~AggregatePresenter(aggrOp=Sum, aggrParams=List(), rangeParams=RangeParams(20000,100,30000))
          |---E~LocalPartitionReduceAggregateExec(aggrOp=Sum, aggrParams=List()) on InProcessPlanDispatcher(filodb.core.query.QueryConfig@5e5aafc6)
          |----T~AggregateMapReduce(aggrOp=Sum, aggrParams=List(), without=List(), by=List(job, app))
          |-----T~PeriodicSamplesMapper(start=20000000, step=100000, end=30000000, window=None, functionId=None, rawSource=true, offsetMs=None)
          |------E~MultiSchemaPartitionsExec(dataset=timeseries, shard=1, chunkMethod=TimeRangeChunkScan(19700000,30000000), filters=List(ColumnFilter(job,Equals(baz)), ColumnFilter(__name__,Equals(foo))), colName=None, schema=None) on InProcessPlanDispatcher(filodb.core.query.QueryConfig@5e5aafc6)
          |--T~PeriodicSamplesMapper(start=20000000, step=100000, end=30000000, window=None, functionId=None, rawSource=true, offsetMs=None)
          |---E~MultiSchemaPartitionsExec(dataset=timeseries, shard=1, chunkMethod=TimeRangeChunkScan(19700000,30000000), filters=List(ColumnFilter(job,Equals(baz)), ColumnFilter(__name__,Equals(bat))), colName=None, schema=None) on InProcessPlanDispatcher(filodb.core.query.QueryConfig@5e5aafc6)
          |-E~BinaryJoinExec(binaryOp=ADD, on=List(job, app), ignoring=List()) on ActorPlanDispatcher(Actor[akka://default/system/testProbe-1#-747302117],raw)
          |--T~AggregatePresenter(aggrOp=Sum, aggrParams=List(), rangeParams=RangeParams(20000,100,30000))
          |---E~LocalPartitionReduceAggregateExec(aggrOp=Sum, aggrParams=List()) on InProcessPlanDispatcher(filodb.core.query.QueryConfig@5e5aafc6)
          |----T~AggregateMapReduce(aggrOp=Sum, aggrParams=List(), without=List(), by=List(job, app))
          |-----T~PeriodicSamplesMapper(start=20000000, step=100000, end=30000000, window=None, functionId=None, rawSource=true, offsetMs=None)
          |------E~MultiSchemaPartitionsExec(dataset=timeseries, shard=17, chunkMethod=TimeRangeChunkScan(19700000,30000000), filters=List(ColumnFilter(job,Equals(baz)), ColumnFilter(__name__,Equals(foo))), colName=None, schema=None) on InProcessPlanDispatcher(filodb.core.query.QueryConfig@5e5aafc6)
          |--T~PeriodicSamplesMapper(start=20000000, step=100000, end=30000000, window=None, functionId=None, rawSource=true, offsetMs=None)
          |---E~MultiSchemaPartitionsExec(dataset=timeseries, shard=17, chunkMethod=TimeRangeChunkScan(19700000,30000000), filters=List(ColumnFilter(job,Equals(baz)), ColumnFilter(__name__,Equals(bat))), colName=None, schema=None) on InProcessPlanDispatcher(filodb.core.query.QueryConfig@5e5aafc6)""".stripMargin),
      // Should pushdown join and aggregates when by/on labels are TS label supersets.
      ("""sum(foo{job="baz"}) by (job, app) + on(job, app) sum(bat{job="baz"}) by (job, app)""",
        """E~LocalPartitionDistConcatExec() on ActorPlanDispatcher(Actor[akka://default/system/testProbe-1#1974371112],raw)
          |-E~BinaryJoinExec(binaryOp=ADD, on=List(job, app), ignoring=List()) on ActorPlanDispatcher(Actor[akka://default/system/testProbe-1#1974371112],raw)
          |--T~AggregatePresenter(aggrOp=Sum, aggrParams=List(), rangeParams=RangeParams(20000,100,30000))
          |---E~LocalPartitionReduceAggregateExec(aggrOp=Sum, aggrParams=List()) on InProcessPlanDispatcher(filodb.core.query.QueryConfig@53ed80d3)
          |----T~AggregateMapReduce(aggrOp=Sum, aggrParams=List(), without=List(), by=List(job, app))
          |-----T~PeriodicSamplesMapper(start=20000000, step=100000, end=30000000, window=None, functionId=None, rawSource=true, offsetMs=None)
          |------E~MultiSchemaPartitionsExec(dataset=timeseries, shard=1, chunkMethod=TimeRangeChunkScan(19700000,30000000), filters=List(ColumnFilter(job,Equals(baz)), ColumnFilter(__name__,Equals(foo))), colName=None, schema=None) on InProcessPlanDispatcher(filodb.core.query.QueryConfig@53ed80d3)
          |--T~AggregatePresenter(aggrOp=Sum, aggrParams=List(), rangeParams=RangeParams(20000,100,30000))
          |---E~LocalPartitionReduceAggregateExec(aggrOp=Sum, aggrParams=List()) on InProcessPlanDispatcher(filodb.core.query.QueryConfig@53ed80d3)
          |----T~AggregateMapReduce(aggrOp=Sum, aggrParams=List(), without=List(), by=List(job, app))
          |-----T~PeriodicSamplesMapper(start=20000000, step=100000, end=30000000, window=None, functionId=None, rawSource=true, offsetMs=None)
          |------E~MultiSchemaPartitionsExec(dataset=timeseries, shard=1, chunkMethod=TimeRangeChunkScan(19700000,30000000), filters=List(ColumnFilter(job,Equals(baz)), ColumnFilter(__name__,Equals(bat))), colName=None, schema=None) on InProcessPlanDispatcher(filodb.core.query.QueryConfig@53ed80d3)
          |-E~BinaryJoinExec(binaryOp=ADD, on=List(job, app), ignoring=List()) on ActorPlanDispatcher(Actor[akka://default/system/testProbe-1#1974371112],raw)
          |--T~AggregatePresenter(aggrOp=Sum, aggrParams=List(), rangeParams=RangeParams(20000,100,30000))
          |---E~LocalPartitionReduceAggregateExec(aggrOp=Sum, aggrParams=List()) on InProcessPlanDispatcher(filodb.core.query.QueryConfig@53ed80d3)
          |----T~AggregateMapReduce(aggrOp=Sum, aggrParams=List(), without=List(), by=List(job, app))
          |-----T~PeriodicSamplesMapper(start=20000000, step=100000, end=30000000, window=None, functionId=None, rawSource=true, offsetMs=None)
          |------E~MultiSchemaPartitionsExec(dataset=timeseries, shard=17, chunkMethod=TimeRangeChunkScan(19700000,30000000), filters=List(ColumnFilter(job,Equals(baz)), ColumnFilter(__name__,Equals(foo))), colName=None, schema=None) on InProcessPlanDispatcher(filodb.core.query.QueryConfig@53ed80d3)
          |--T~AggregatePresenter(aggrOp=Sum, aggrParams=List(), rangeParams=RangeParams(20000,100,30000))
          |---E~LocalPartitionReduceAggregateExec(aggrOp=Sum, aggrParams=List()) on InProcessPlanDispatcher(filodb.core.query.QueryConfig@53ed80d3)
          |----T~AggregateMapReduce(aggrOp=Sum, aggrParams=List(), without=List(), by=List(job, app))
          |-----T~PeriodicSamplesMapper(start=20000000, step=100000, end=30000000, window=None, functionId=None, rawSource=true, offsetMs=None)
          |------E~MultiSchemaPartitionsExec(dataset=timeseries, shard=17, chunkMethod=TimeRangeChunkScan(19700000,30000000), filters=List(ColumnFilter(job,Equals(baz)), ColumnFilter(__name__,Equals(bat))), colName=None, schema=None) on InProcessPlanDispatcher(filodb.core.query.QueryConfig@53ed80d3)""".stripMargin),
      // Should pushdown only one aggregate when other 'by' labels are not TS label supersets.
      ("""sum(foo{job="baz"}) by (job, app) + on(job, app) sum(bat{job="baz"}) by (job)""",
        """E~BinaryJoinExec(binaryOp=ADD, on=List(job, app), ignoring=List()) on ActorPlanDispatcher(Actor[akka://default/system/testProbe-1#1736249280],raw)
          |-T~AggregatePresenter(aggrOp=Sum, aggrParams=List(), rangeParams=RangeParams(20000,100,30000))
          |--E~LocalPartitionReduceAggregateExec(aggrOp=Sum, aggrParams=List()) on ActorPlanDispatcher(Actor[akka://default/system/testProbe-1#1736249280],raw)
          |---T~AggregateMapReduce(aggrOp=Sum, aggrParams=List(), without=List(), by=List(job, app))
          |----T~PeriodicSamplesMapper(start=20000000, step=100000, end=30000000, window=None, functionId=None, rawSource=true, offsetMs=None)
          |-----E~MultiSchemaPartitionsExec(dataset=timeseries, shard=1, chunkMethod=TimeRangeChunkScan(19700000,30000000), filters=List(ColumnFilter(job,Equals(baz)), ColumnFilter(__name__,Equals(foo))), colName=None, schema=None) on InProcessPlanDispatcher(QueryConfig(10 seconds,300000,1,50,antlr,true,true,None,None))
          |-T~AggregatePresenter(aggrOp=Sum, aggrParams=List(), rangeParams=RangeParams(20000,100,30000))
          |--E~LocalPartitionReduceAggregateExec(aggrOp=Sum, aggrParams=List()) on ActorPlanDispatcher(Actor[akka://default/system/testProbe-1#1736249280],raw)
          |---T~AggregateMapReduce(aggrOp=Sum, aggrParams=List(), without=List(), by=List(job, app))
          |----T~PeriodicSamplesMapper(start=20000000, step=100000, end=30000000, window=None, functionId=None, rawSource=true, offsetMs=None)
          |-----E~MultiSchemaPartitionsExec(dataset=timeseries, shard=17, chunkMethod=TimeRangeChunkScan(19700000,30000000), filters=List(ColumnFilter(job,Equals(baz)), ColumnFilter(__name__,Equals(foo))), colName=None, schema=None) on InProcessPlanDispatcher(QueryConfig(10 seconds,300000,1,50,antlr,true,true,None,None))
          |-T~AggregatePresenter(aggrOp=Sum, aggrParams=List(), rangeParams=RangeParams(20000,100,30000))
          |--E~LocalPartitionReduceAggregateExec(aggrOp=Sum, aggrParams=List()) on ActorPlanDispatcher(Actor[akka://default/system/testProbe-1#1736249280],raw)
          |---T~AggregateMapReduce(aggrOp=Sum, aggrParams=List(), without=List(), by=List(job))
          |----T~PeriodicSamplesMapper(start=20000000, step=100000, end=30000000, window=None, functionId=None, rawSource=true, offsetMs=None)
          |-----E~MultiSchemaPartitionsExec(dataset=timeseries, shard=1, chunkMethod=TimeRangeChunkScan(19700000,30000000), filters=List(ColumnFilter(job,Equals(baz)), ColumnFilter(__name__,Equals(bat))), colName=None, schema=None) on ActorPlanDispatcher(Actor[akka://default/system/testProbe-1#1736249280],raw)
          |---T~AggregateMapReduce(aggrOp=Sum, aggrParams=List(), without=List(), by=List(job))
          |----T~PeriodicSamplesMapper(start=20000000, step=100000, end=30000000, window=None, functionId=None, rawSource=true, offsetMs=None)
          |-----E~MultiSchemaPartitionsExec(dataset=timeseries, shard=17, chunkMethod=TimeRangeChunkScan(19700000,30000000), filters=List(ColumnFilter(job,Equals(baz)), ColumnFilter(__name__,Equals(bat))), colName=None, schema=None) on ActorPlanDispatcher(Actor[akka://default/system/testProbe-1#1736249280],raw)""".stripMargin),
      // Should pushdown join and aggregates when by/on labels are TS label supersets.
      ("""sum(foo{job="baz"} + on(job, app) bat{job="baz"}) by (job, app)""",
        """E~LocalPartitionDistConcatExec() on ActorPlanDispatcher(Actor[akka://default/system/testProbe-1#1207946820],raw)
          |-T~AggregatePresenter(aggrOp=Sum, aggrParams=List(), rangeParams=RangeParams(20000,100,30000))
          |--E~LocalPartitionReduceAggregateExec(aggrOp=Sum, aggrParams=List()) on ActorPlanDispatcher(Actor[akka://default/system/testProbe-1#1207946820],raw)
          |---T~AggregateMapReduce(aggrOp=Sum, aggrParams=List(), without=List(), by=List(job, app))
          |----E~BinaryJoinExec(binaryOp=ADD, on=List(job, app), ignoring=List()) on InProcessPlanDispatcher(filodb.core.query.QueryConfig@53ed80d3)
          |-----T~PeriodicSamplesMapper(start=20000000, step=100000, end=30000000, window=None, functionId=None, rawSource=true, offsetMs=None)
          |------E~MultiSchemaPartitionsExec(dataset=timeseries, shard=1, chunkMethod=TimeRangeChunkScan(19700000,30000000), filters=List(ColumnFilter(job,Equals(baz)), ColumnFilter(__name__,Equals(foo))), colName=None, schema=None) on InProcessPlanDispatcher(filodb.core.query.QueryConfig@53ed80d3)
          |-----T~PeriodicSamplesMapper(start=20000000, step=100000, end=30000000, window=None, functionId=None, rawSource=true, offsetMs=None)
          |------E~MultiSchemaPartitionsExec(dataset=timeseries, shard=1, chunkMethod=TimeRangeChunkScan(19700000,30000000), filters=List(ColumnFilter(job,Equals(baz)), ColumnFilter(__name__,Equals(bat))), colName=None, schema=None) on InProcessPlanDispatcher(filodb.core.query.QueryConfig@53ed80d3)
          |-T~AggregatePresenter(aggrOp=Sum, aggrParams=List(), rangeParams=RangeParams(20000,100,30000))
          |--E~LocalPartitionReduceAggregateExec(aggrOp=Sum, aggrParams=List()) on ActorPlanDispatcher(Actor[akka://default/system/testProbe-1#1207946820],raw)
          |---T~AggregateMapReduce(aggrOp=Sum, aggrParams=List(), without=List(), by=List(job, app))
          |----E~BinaryJoinExec(binaryOp=ADD, on=List(job, app), ignoring=List()) on InProcessPlanDispatcher(filodb.core.query.QueryConfig@53ed80d3)
          |-----T~PeriodicSamplesMapper(start=20000000, step=100000, end=30000000, window=None, functionId=None, rawSource=true, offsetMs=None)
          |------E~MultiSchemaPartitionsExec(dataset=timeseries, shard=17, chunkMethod=TimeRangeChunkScan(19700000,30000000), filters=List(ColumnFilter(job,Equals(baz)), ColumnFilter(__name__,Equals(foo))), colName=None, schema=None) on InProcessPlanDispatcher(filodb.core.query.QueryConfig@53ed80d3)
          |-----T~PeriodicSamplesMapper(start=20000000, step=100000, end=30000000, window=None, functionId=None, rawSource=true, offsetMs=None)
          |------E~MultiSchemaPartitionsExec(dataset=timeseries, shard=17, chunkMethod=TimeRangeChunkScan(19700000,30000000), filters=List(ColumnFilter(job,Equals(baz)), ColumnFilter(__name__,Equals(bat))), colName=None, schema=None) on InProcessPlanDispatcher(filodb.core.query.QueryConfig@53ed80d3)""".stripMargin),
      // Should not pushdown when inner join 'on' labels are not TS superset.
      ("""sum(foo{job="baz"} + on(job) bat{job="baz"}) by (job, app)""",
        """T~AggregatePresenter(aggrOp=Sum, aggrParams=List(), rangeParams=RangeParams(20000,100,30000))
          |-E~LocalPartitionReduceAggregateExec(aggrOp=Sum, aggrParams=List()) on ActorPlanDispatcher(Actor[akka://default/system/testProbe-1#1835060741],raw)
          |--T~AggregateMapReduce(aggrOp=Sum, aggrParams=List(), without=List(), by=List(job, app))
          |---E~BinaryJoinExec(binaryOp=ADD, on=List(job), ignoring=List()) on ActorPlanDispatcher(Actor[akka://default/system/testProbe-1#1835060741],raw)
          |----T~PeriodicSamplesMapper(start=20000000, step=100000, end=30000000, window=None, functionId=None, rawSource=true, offsetMs=None)
          |-----E~MultiSchemaPartitionsExec(dataset=timeseries, shard=1, chunkMethod=TimeRangeChunkScan(19700000,30000000), filters=List(ColumnFilter(job,Equals(baz)), ColumnFilter(__name__,Equals(foo))), colName=None, schema=None) on ActorPlanDispatcher(Actor[akka://default/system/testProbe-1#1835060741],raw)
          |----T~PeriodicSamplesMapper(start=20000000, step=100000, end=30000000, window=None, functionId=None, rawSource=true, offsetMs=None)
          |-----E~MultiSchemaPartitionsExec(dataset=timeseries, shard=17, chunkMethod=TimeRangeChunkScan(19700000,30000000), filters=List(ColumnFilter(job,Equals(baz)), ColumnFilter(__name__,Equals(foo))), colName=None, schema=None) on ActorPlanDispatcher(Actor[akka://default/system/testProbe-1#1835060741],raw)
          |----T~PeriodicSamplesMapper(start=20000000, step=100000, end=30000000, window=None, functionId=None, rawSource=true, offsetMs=None)
          |-----E~MultiSchemaPartitionsExec(dataset=timeseries, shard=1, chunkMethod=TimeRangeChunkScan(19700000,30000000), filters=List(ColumnFilter(job,Equals(baz)), ColumnFilter(__name__,Equals(bat))), colName=None, schema=None) on ActorPlanDispatcher(Actor[akka://default/system/testProbe-1#1835060741],raw)
          |----T~PeriodicSamplesMapper(start=20000000, step=100000, end=30000000, window=None, functionId=None, rawSource=true, offsetMs=None)
          |-----E~MultiSchemaPartitionsExec(dataset=timeseries, shard=17, chunkMethod=TimeRangeChunkScan(19700000,30000000), filters=List(ColumnFilter(job,Equals(baz)), ColumnFilter(__name__,Equals(bat))), colName=None, schema=None) on ActorPlanDispatcher(Actor[akka://default/system/testProbe-1#1835060741],raw)""".stripMargin),
      // Should only pushdown join when aggregate 'by' labels are not TS superset.
      ("""sum(foo{job="baz"} + on(job, app) bat{job="baz"}) by (job)""",
        """T~AggregatePresenter(aggrOp=Sum, aggrParams=List(), rangeParams=RangeParams(20000,100,30000))
          |-E~LocalPartitionReduceAggregateExec(aggrOp=Sum, aggrParams=List()) on ActorPlanDispatcher(Actor[akka://default/system/testProbe-1#2022779139],raw)
          |--T~AggregateMapReduce(aggrOp=Sum, aggrParams=List(), without=List(), by=List(job))
          |---E~BinaryJoinExec(binaryOp=ADD, on=List(job, app), ignoring=List()) on ActorPlanDispatcher(Actor[akka://default/system/testProbe-1#2022779139],raw)
          |----T~PeriodicSamplesMapper(start=20000000, step=100000, end=30000000, window=None, functionId=None, rawSource=true, offsetMs=None)
          |-----E~MultiSchemaPartitionsExec(dataset=timeseries, shard=1, chunkMethod=TimeRangeChunkScan(19700000,30000000), filters=List(ColumnFilter(job,Equals(baz)), ColumnFilter(__name__,Equals(foo))), colName=None, schema=None) on InProcessPlanDispatcher(filodb.core.query.QueryConfig@53ed80d3)
          |----T~PeriodicSamplesMapper(start=20000000, step=100000, end=30000000, window=None, functionId=None, rawSource=true, offsetMs=None)
          |-----E~MultiSchemaPartitionsExec(dataset=timeseries, shard=1, chunkMethod=TimeRangeChunkScan(19700000,30000000), filters=List(ColumnFilter(job,Equals(baz)), ColumnFilter(__name__,Equals(bat))), colName=None, schema=None) on InProcessPlanDispatcher(filodb.core.query.QueryConfig@53ed80d3)
          |--T~AggregateMapReduce(aggrOp=Sum, aggrParams=List(), without=List(), by=List(job))
          |---E~BinaryJoinExec(binaryOp=ADD, on=List(job, app), ignoring=List()) on ActorPlanDispatcher(Actor[akka://default/system/testProbe-1#2022779139],raw)
          |----T~PeriodicSamplesMapper(start=20000000, step=100000, end=30000000, window=None, functionId=None, rawSource=true, offsetMs=None)
          |-----E~MultiSchemaPartitionsExec(dataset=timeseries, shard=17, chunkMethod=TimeRangeChunkScan(19700000,30000000), filters=List(ColumnFilter(job,Equals(baz)), ColumnFilter(__name__,Equals(foo))), colName=None, schema=None) on InProcessPlanDispatcher(filodb.core.query.QueryConfig@53ed80d3)
          |----T~PeriodicSamplesMapper(start=20000000, step=100000, end=30000000, window=None, functionId=None, rawSource=true, offsetMs=None)
          |-----E~MultiSchemaPartitionsExec(dataset=timeseries, shard=17, chunkMethod=TimeRangeChunkScan(19700000,30000000), filters=List(ColumnFilter(job,Equals(baz)), ColumnFilter(__name__,Equals(bat))), colName=None, schema=None) on InProcessPlanDispatcher(filodb.core.query.QueryConfig@53ed80d3)""".stripMargin)
    )
    queryExpectedPairs.foreach{ case (query, expected) =>
      val lp = Parser.queryRangeToLogicalPlan(query, TimeStepParams(20000, 100, 30000))
      val execPlan = engine.materialize(lp, QueryContext(promQlQueryParams, plannerParams = PlannerParams
      (spreadOverride = Some(FunctionalSpreadProvider(spread)),
        targetSchemaProviderOverride = Some(FunctionalTargetSchemaProvider(targetSchema)), queryTimeoutMillis = 1000000)))
      try {
        validatePlan(execPlan, expected)
      } catch {
        case e: TestFailedException =>
          println(s"Plan validation failed for query: $query")
          throw e
      }
    }
  }

  it ("should pushdown BinaryJoins/Aggregates when valid and clause shard key labels are implicit") {

    def spread(filter: Seq[ColumnFilter]): Seq[SpreadChange] = {
      Seq(SpreadChange(0, 1))
    }
    def targetSchema(filter: Seq[ColumnFilter]): Seq[TargetSchemaChange] = {
      Seq(TargetSchemaChange(0, Seq("app")))
    }

    // Note: all expected plan strings are generated by sorting children on the
    //   smallest shard ID from which data is pulled.
    val queryExpectedPairs = Seq(

      // ============== BEGIN BINARY JOIN TESTS ==================

      // Binary join; same shards, join key is ts superset. Should pushdown.
      ("""foo{job="baz"} + on(app) bar{job="baz"}""",
        """E~LocalPartitionDistConcatExec() on ActorPlanDispatcher(Actor[akka://default/system/testProbe-1#-932570002],raw)
          |-E~BinaryJoinExec(binaryOp=ADD, on=List(app), ignoring=List()) on ActorPlanDispatcher(Actor[akka://default/system/testProbe-1#-932570002],raw)
          |--T~PeriodicSamplesMapper(start=20000000, step=100000, end=30000000, window=None, functionId=None, rawSource=true, offsetMs=None)
          |---E~MultiSchemaPartitionsExec(dataset=timeseries, shard=1, chunkMethod=TimeRangeChunkScan(19700000,30000000), filters=List(ColumnFilter(job,Equals(baz)), ColumnFilter(__name__,Equals(foo))), colName=None, schema=None) on InProcessPlanDispatcher(QueryConfig(10 seconds,300000,1,50,antlr,true,true,None,None,true,false,true))
          |--T~PeriodicSamplesMapper(start=20000000, step=100000, end=30000000, window=None, functionId=None, rawSource=true, offsetMs=None)
          |---E~MultiSchemaPartitionsExec(dataset=timeseries, shard=1, chunkMethod=TimeRangeChunkScan(19700000,30000000), filters=List(ColumnFilter(job,Equals(baz)), ColumnFilter(__name__,Equals(bar))), colName=None, schema=None) on InProcessPlanDispatcher(QueryConfig(10 seconds,300000,1,50,antlr,true,true,None,None,true,false,true))
          |-E~BinaryJoinExec(binaryOp=ADD, on=List(app), ignoring=List()) on ActorPlanDispatcher(Actor[akka://default/system/testProbe-1#-932570002],raw)
          |--T~PeriodicSamplesMapper(start=20000000, step=100000, end=30000000, window=None, functionId=None, rawSource=true, offsetMs=None)
          |---E~MultiSchemaPartitionsExec(dataset=timeseries, shard=17, chunkMethod=TimeRangeChunkScan(19700000,30000000), filters=List(ColumnFilter(job,Equals(baz)), ColumnFilter(__name__,Equals(foo))), colName=None, schema=None) on InProcessPlanDispatcher(QueryConfig(10 seconds,300000,1,50,antlr,true,true,None,None,true,false,true))
          |--T~PeriodicSamplesMapper(start=20000000, step=100000, end=30000000, window=None, functionId=None, rawSource=true, offsetMs=None)
          |---E~MultiSchemaPartitionsExec(dataset=timeseries, shard=17, chunkMethod=TimeRangeChunkScan(19700000,30000000), filters=List(ColumnFilter(job,Equals(baz)), ColumnFilter(__name__,Equals(bar))), colName=None, schema=None) on InProcessPlanDispatcher(QueryConfig(10 seconds,300000,1,50,antlr,true,true,None,None,true,false,true))""".stripMargin),
      // Binary join; different shards, join key is ts superset. Should not pushdown.
      ("""foo{job="baz"} + on(app) bar{job="bat"}""",
        """E~BinaryJoinExec(binaryOp=ADD, on=List(app), ignoring=List()) on ActorPlanDispatcher(Actor[akka://default/system/testProbe-1#1973748247],raw)
          |-T~PeriodicSamplesMapper(start=20000000, step=100000, end=30000000, window=None, functionId=None, rawSource=true, offsetMs=None)
          |--E~MultiSchemaPartitionsExec(dataset=timeseries, shard=1, chunkMethod=TimeRangeChunkScan(19700000,30000000), filters=List(ColumnFilter(job,Equals(baz)), ColumnFilter(__name__,Equals(foo))), colName=None, schema=None) on ActorPlanDispatcher(Actor[akka://default/system/testProbe-1#1973748247],raw)
          |-T~PeriodicSamplesMapper(start=20000000, step=100000, end=30000000, window=None, functionId=None, rawSource=true, offsetMs=None)
          |--E~MultiSchemaPartitionsExec(dataset=timeseries, shard=17, chunkMethod=TimeRangeChunkScan(19700000,30000000), filters=List(ColumnFilter(job,Equals(baz)), ColumnFilter(__name__,Equals(foo))), colName=None, schema=None) on ActorPlanDispatcher(Actor[akka://default/system/testProbe-1#1973748247],raw)
          |-T~PeriodicSamplesMapper(start=20000000, step=100000, end=30000000, window=None, functionId=None, rawSource=true, offsetMs=None)
          |--E~MultiSchemaPartitionsExec(dataset=timeseries, shard=6, chunkMethod=TimeRangeChunkScan(19700000,30000000), filters=List(ColumnFilter(job,Equals(bat)), ColumnFilter(__name__,Equals(bar))), colName=None, schema=None) on ActorPlanDispatcher(Actor[akka://default/system/testProbe-1#1973748247],raw)
          |-T~PeriodicSamplesMapper(start=20000000, step=100000, end=30000000, window=None, functionId=None, rawSource=true, offsetMs=None)
          |--E~MultiSchemaPartitionsExec(dataset=timeseries, shard=22, chunkMethod=TimeRangeChunkScan(19700000,30000000), filters=List(ColumnFilter(job,Equals(bat)), ColumnFilter(__name__,Equals(bar))), colName=None, schema=None) on ActorPlanDispatcher(Actor[akka://default/system/testProbe-1#1973748247],raw)""".stripMargin),
      // BinaryJoin with SetOp; same shards, join key is strict ts superset. Should pushdown.
      ("""foo{job="baz"} and on(app, inst) bar{job="baz"}""",
        """E~LocalPartitionDistConcatExec() on ActorPlanDispatcher(Actor[akka://default/system/testProbe-1#1851388859],raw)
          |-E~SetOperatorExec(binaryOp=LAND, on=List(app, inst), ignoring=List()) on ActorPlanDispatcher(Actor[akka://default/system/testProbe-1#1851388859],raw)
          |--T~PeriodicSamplesMapper(start=20000000, step=100000, end=30000000, window=None, functionId=None, rawSource=true, offsetMs=None)
          |---E~MultiSchemaPartitionsExec(dataset=timeseries, shard=1, chunkMethod=TimeRangeChunkScan(19700000,30000000), filters=List(ColumnFilter(job,Equals(baz)), ColumnFilter(__name__,Equals(foo))), colName=None, schema=None) on InProcessPlanDispatcher(QueryConfig(10 seconds,300000,1,50,antlr,true,true,None,None,true,false,true))
          |--T~PeriodicSamplesMapper(start=20000000, step=100000, end=30000000, window=None, functionId=None, rawSource=true, offsetMs=None)
          |---E~MultiSchemaPartitionsExec(dataset=timeseries, shard=1, chunkMethod=TimeRangeChunkScan(19700000,30000000), filters=List(ColumnFilter(job,Equals(baz)), ColumnFilter(__name__,Equals(bar))), colName=None, schema=None) on InProcessPlanDispatcher(QueryConfig(10 seconds,300000,1,50,antlr,true,true,None,None,true,false,true))
          |-E~SetOperatorExec(binaryOp=LAND, on=List(app, inst), ignoring=List()) on ActorPlanDispatcher(Actor[akka://default/system/testProbe-1#1851388859],raw)
          |--T~PeriodicSamplesMapper(start=20000000, step=100000, end=30000000, window=None, functionId=None, rawSource=true, offsetMs=None)
          |---E~MultiSchemaPartitionsExec(dataset=timeseries, shard=17, chunkMethod=TimeRangeChunkScan(19700000,30000000), filters=List(ColumnFilter(job,Equals(baz)), ColumnFilter(__name__,Equals(foo))), colName=None, schema=None) on InProcessPlanDispatcher(QueryConfig(10 seconds,300000,1,50,antlr,true,true,None,None,true,false,true))
          |--T~PeriodicSamplesMapper(start=20000000, step=100000, end=30000000, window=None, functionId=None, rawSource=true, offsetMs=None)
          |---E~MultiSchemaPartitionsExec(dataset=timeseries, shard=17, chunkMethod=TimeRangeChunkScan(19700000,30000000), filters=List(ColumnFilter(job,Equals(baz)), ColumnFilter(__name__,Equals(bar))), colName=None, schema=None) on InProcessPlanDispatcher(QueryConfig(10 seconds,300000,1,50,antlr,true,true,None,None,true,false,true))""".stripMargin),
      // BinaryJoin with SetOp; different shards, join key is ts superset. Should not pushdown.
      ("""foo{job="baz"} and on (app) bar{job="bat"}""",
        """E~SetOperatorExec(binaryOp=LAND, on=List(app), ignoring=List()) on ActorPlanDispatcher(Actor[akka://default/system/testProbe-1#467623007],raw)
          |-T~PeriodicSamplesMapper(start=20000000, step=100000, end=30000000, window=None, functionId=None, rawSource=true, offsetMs=None)
          |--E~MultiSchemaPartitionsExec(dataset=timeseries, shard=1, chunkMethod=TimeRangeChunkScan(19700000,30000000), filters=List(ColumnFilter(job,Equals(baz)), ColumnFilter(__name__,Equals(foo))), colName=None, schema=None) on ActorPlanDispatcher(Actor[akka://default/system/testProbe-1#467623007],raw)
          |-T~PeriodicSamplesMapper(start=20000000, step=100000, end=30000000, window=None, functionId=None, rawSource=true, offsetMs=None)
          |--E~MultiSchemaPartitionsExec(dataset=timeseries, shard=17, chunkMethod=TimeRangeChunkScan(19700000,30000000), filters=List(ColumnFilter(job,Equals(baz)), ColumnFilter(__name__,Equals(foo))), colName=None, schema=None) on ActorPlanDispatcher(Actor[akka://default/system/testProbe-1#467623007],raw)
          |-T~PeriodicSamplesMapper(start=20000000, step=100000, end=30000000, window=None, functionId=None, rawSource=true, offsetMs=None)
          |--E~MultiSchemaPartitionsExec(dataset=timeseries, shard=6, chunkMethod=TimeRangeChunkScan(19700000,30000000), filters=List(ColumnFilter(job,Equals(bat)), ColumnFilter(__name__,Equals(bar))), colName=None, schema=None) on ActorPlanDispatcher(Actor[akka://default/system/testProbe-1#467623007],raw)
          |-T~PeriodicSamplesMapper(start=20000000, step=100000, end=30000000, window=None, functionId=None, rawSource=true, offsetMs=None)
          |--E~MultiSchemaPartitionsExec(dataset=timeseries, shard=22, chunkMethod=TimeRangeChunkScan(19700000,30000000), filters=List(ColumnFilter(job,Equals(bat)), ColumnFilter(__name__,Equals(bar))), colName=None, schema=None) on ActorPlanDispatcher(Actor[akka://default/system/testProbe-1#467623007],raw)""".stripMargin),
      // Should pushdown nested joins.
      ("""(foo{job="baz"} - on(app) bar{job="baz"}) and on(app) bat{job="baz"}""",
        """E~LocalPartitionDistConcatExec() on ActorPlanDispatcher(Actor[akka://default/system/testProbe-1#1223793877],raw)
          |-E~SetOperatorExec(binaryOp=LAND, on=List(app), ignoring=List()) on ActorPlanDispatcher(Actor[akka://default/system/testProbe-1#1223793877],raw)
          |--E~BinaryJoinExec(binaryOp=SUB, on=List(app), ignoring=List()) on InProcessPlanDispatcher(QueryConfig(10 seconds,300000,1,50,antlr,true,true,None,None,true,false,true))
          |---T~PeriodicSamplesMapper(start=20000000, step=100000, end=30000000, window=None, functionId=None, rawSource=true, offsetMs=None)
          |----E~MultiSchemaPartitionsExec(dataset=timeseries, shard=1, chunkMethod=TimeRangeChunkScan(19700000,30000000), filters=List(ColumnFilter(job,Equals(baz)), ColumnFilter(__name__,Equals(foo))), colName=None, schema=None) on InProcessPlanDispatcher(QueryConfig(10 seconds,300000,1,50,antlr,true,true,None,None,true,false,true))
          |---T~PeriodicSamplesMapper(start=20000000, step=100000, end=30000000, window=None, functionId=None, rawSource=true, offsetMs=None)
          |----E~MultiSchemaPartitionsExec(dataset=timeseries, shard=1, chunkMethod=TimeRangeChunkScan(19700000,30000000), filters=List(ColumnFilter(job,Equals(baz)), ColumnFilter(__name__,Equals(bar))), colName=None, schema=None) on InProcessPlanDispatcher(QueryConfig(10 seconds,300000,1,50,antlr,true,true,None,None,true,false,true))
          |--T~PeriodicSamplesMapper(start=20000000, step=100000, end=30000000, window=None, functionId=None, rawSource=true, offsetMs=None)
          |---E~MultiSchemaPartitionsExec(dataset=timeseries, shard=1, chunkMethod=TimeRangeChunkScan(19700000,30000000), filters=List(ColumnFilter(job,Equals(baz)), ColumnFilter(__name__,Equals(bat))), colName=None, schema=None) on InProcessPlanDispatcher(QueryConfig(10 seconds,300000,1,50,antlr,true,true,None,None,true,false,true))
          |-E~SetOperatorExec(binaryOp=LAND, on=List(app), ignoring=List()) on ActorPlanDispatcher(Actor[akka://default/system/testProbe-1#1223793877],raw)
          |--E~BinaryJoinExec(binaryOp=SUB, on=List(app), ignoring=List()) on InProcessPlanDispatcher(QueryConfig(10 seconds,300000,1,50,antlr,true,true,None,None,true,false,true))
          |---T~PeriodicSamplesMapper(start=20000000, step=100000, end=30000000, window=None, functionId=None, rawSource=true, offsetMs=None)
          |----E~MultiSchemaPartitionsExec(dataset=timeseries, shard=17, chunkMethod=TimeRangeChunkScan(19700000,30000000), filters=List(ColumnFilter(job,Equals(baz)), ColumnFilter(__name__,Equals(foo))), colName=None, schema=None) on InProcessPlanDispatcher(QueryConfig(10 seconds,300000,1,50,antlr,true,true,None,None,true,false,true))
          |---T~PeriodicSamplesMapper(start=20000000, step=100000, end=30000000, window=None, functionId=None, rawSource=true, offsetMs=None)
          |----E~MultiSchemaPartitionsExec(dataset=timeseries, shard=17, chunkMethod=TimeRangeChunkScan(19700000,30000000), filters=List(ColumnFilter(job,Equals(baz)), ColumnFilter(__name__,Equals(bar))), colName=None, schema=None) on InProcessPlanDispatcher(QueryConfig(10 seconds,300000,1,50,antlr,true,true,None,None,true,false,true))
          |--T~PeriodicSamplesMapper(start=20000000, step=100000, end=30000000, window=None, functionId=None, rawSource=true, offsetMs=None)
          |---E~MultiSchemaPartitionsExec(dataset=timeseries, shard=17, chunkMethod=TimeRangeChunkScan(19700000,30000000), filters=List(ColumnFilter(job,Equals(baz)), ColumnFilter(__name__,Equals(bat))), colName=None, schema=None) on InProcessPlanDispatcher(QueryConfig(10 seconds,300000,1,50,antlr,true,true,None,None,true,false,true))""".stripMargin),
      // Should only pushdown inner join since outer join key is not ts superset.
      ("""(foo{job="baz"} - on(app) bar{job="baz"}) and on() bat{job="baz"}""",
        """E~SetOperatorExec(binaryOp=LAND, on=List(), ignoring=List()) on ActorPlanDispatcher(Actor[akka://default/system/testProbe-1#-1687173675],raw)
          |-E~BinaryJoinExec(binaryOp=SUB, on=List(app), ignoring=List()) on ActorPlanDispatcher(Actor[akka://default/system/testProbe-1#-1687173675],raw)
          |--T~PeriodicSamplesMapper(start=20000000, step=100000, end=30000000, window=None, functionId=None, rawSource=true, offsetMs=None)
          |---E~MultiSchemaPartitionsExec(dataset=timeseries, shard=1, chunkMethod=TimeRangeChunkScan(19700000,30000000), filters=List(ColumnFilter(job,Equals(baz)), ColumnFilter(__name__,Equals(foo))), colName=None, schema=None) on InProcessPlanDispatcher(QueryConfig(10 seconds,300000,1,50,antlr,true,true,None,None,true,false,true))
          |--T~PeriodicSamplesMapper(start=20000000, step=100000, end=30000000, window=None, functionId=None, rawSource=true, offsetMs=None)
          |---E~MultiSchemaPartitionsExec(dataset=timeseries, shard=1, chunkMethod=TimeRangeChunkScan(19700000,30000000), filters=List(ColumnFilter(job,Equals(baz)), ColumnFilter(__name__,Equals(bar))), colName=None, schema=None) on InProcessPlanDispatcher(QueryConfig(10 seconds,300000,1,50,antlr,true,true,None,None,true,false,true))
          |-E~BinaryJoinExec(binaryOp=SUB, on=List(app), ignoring=List()) on ActorPlanDispatcher(Actor[akka://default/system/testProbe-1#-1687173675],raw)
          |--T~PeriodicSamplesMapper(start=20000000, step=100000, end=30000000, window=None, functionId=None, rawSource=true, offsetMs=None)
          |---E~MultiSchemaPartitionsExec(dataset=timeseries, shard=17, chunkMethod=TimeRangeChunkScan(19700000,30000000), filters=List(ColumnFilter(job,Equals(baz)), ColumnFilter(__name__,Equals(foo))), colName=None, schema=None) on InProcessPlanDispatcher(QueryConfig(10 seconds,300000,1,50,antlr,true,true,None,None,true,false,true))
          |--T~PeriodicSamplesMapper(start=20000000, step=100000, end=30000000, window=None, functionId=None, rawSource=true, offsetMs=None)
          |---E~MultiSchemaPartitionsExec(dataset=timeseries, shard=17, chunkMethod=TimeRangeChunkScan(19700000,30000000), filters=List(ColumnFilter(job,Equals(baz)), ColumnFilter(__name__,Equals(bar))), colName=None, schema=None) on InProcessPlanDispatcher(QueryConfig(10 seconds,300000,1,50,antlr,true,true,None,None,true,false,true))
          |-T~PeriodicSamplesMapper(start=20000000, step=100000, end=30000000, window=None, functionId=None, rawSource=true, offsetMs=None)
          |--E~MultiSchemaPartitionsExec(dataset=timeseries, shard=1, chunkMethod=TimeRangeChunkScan(19700000,30000000), filters=List(ColumnFilter(job,Equals(baz)), ColumnFilter(__name__,Equals(bat))), colName=None, schema=None) on ActorPlanDispatcher(Actor[akka://default/system/testProbe-1#-1687173675],raw)
          |-T~PeriodicSamplesMapper(start=20000000, step=100000, end=30000000, window=None, functionId=None, rawSource=true, offsetMs=None)
          |--E~MultiSchemaPartitionsExec(dataset=timeseries, shard=17, chunkMethod=TimeRangeChunkScan(19700000,30000000), filters=List(ColumnFilter(job,Equals(baz)), ColumnFilter(__name__,Equals(bat))), colName=None, schema=None) on ActorPlanDispatcher(Actor[akka://default/system/testProbe-1#-1687173675],raw)""".stripMargin),
      // Should not pushdown; missing ts "on" labels.
      ("""foo{job="baz"} + on(label, inst) bar{job="baz"}""",
        """E~BinaryJoinExec(binaryOp=ADD, on=List(label, inst), ignoring=List()) on ActorPlanDispatcher(Actor[akka://default/system/testProbe-1#837645626],raw)
          |-T~PeriodicSamplesMapper(start=20000000, step=100000, end=30000000, window=None, functionId=None, rawSource=true, offsetMs=None)
          |--E~MultiSchemaPartitionsExec(dataset=timeseries, shard=1, chunkMethod=TimeRangeChunkScan(19700000,30000000), filters=List(ColumnFilter(job,Equals(baz)), ColumnFilter(__name__,Equals(foo))), colName=None, schema=None) on ActorPlanDispatcher(Actor[akka://default/system/testProbe-1#837645626],raw)
          |-T~PeriodicSamplesMapper(start=20000000, step=100000, end=30000000, window=None, functionId=None, rawSource=true, offsetMs=None)
          |--E~MultiSchemaPartitionsExec(dataset=timeseries, shard=17, chunkMethod=TimeRangeChunkScan(19700000,30000000), filters=List(ColumnFilter(job,Equals(baz)), ColumnFilter(__name__,Equals(foo))), colName=None, schema=None) on ActorPlanDispatcher(Actor[akka://default/system/testProbe-1#837645626],raw)
          |-T~PeriodicSamplesMapper(start=20000000, step=100000, end=30000000, window=None, functionId=None, rawSource=true, offsetMs=None)
          |--E~MultiSchemaPartitionsExec(dataset=timeseries, shard=1, chunkMethod=TimeRangeChunkScan(19700000,30000000), filters=List(ColumnFilter(job,Equals(baz)), ColumnFilter(__name__,Equals(bar))), colName=None, schema=None) on ActorPlanDispatcher(Actor[akka://default/system/testProbe-1#837645626],raw)
          |-T~PeriodicSamplesMapper(start=20000000, step=100000, end=30000000, window=None, functionId=None, rawSource=true, offsetMs=None)
          |--E~MultiSchemaPartitionsExec(dataset=timeseries, shard=17, chunkMethod=TimeRangeChunkScan(19700000,30000000), filters=List(ColumnFilter(job,Equals(baz)), ColumnFilter(__name__,Equals(bar))), colName=None, schema=None) on ActorPlanDispatcher(Actor[akka://default/system/testProbe-1#837645626],raw)""".stripMargin),
      // Should pushdown each mapper function.
      ("""sgn(foo{job="baz"}) + on(app) rate(bar{job="baz"}[1m])""",
        """E~LocalPartitionDistConcatExec() on ActorPlanDispatcher(Actor[akka://default/system/testProbe-1#1929473151],raw)
          |-E~BinaryJoinExec(binaryOp=ADD, on=List(app), ignoring=List()) on ActorPlanDispatcher(Actor[akka://default/system/testProbe-1#1929473151],raw)
          |--T~InstantVectorFunctionMapper(function=Sgn)
          |---T~PeriodicSamplesMapper(start=20000000, step=100000, end=30000000, window=None, functionId=None, rawSource=true, offsetMs=None)
          |----E~MultiSchemaPartitionsExec(dataset=timeseries, shard=1, chunkMethod=TimeRangeChunkScan(19700000,30000000), filters=List(ColumnFilter(job,Equals(baz)), ColumnFilter(__name__,Equals(foo))), colName=None, schema=None) on InProcessPlanDispatcher(QueryConfig(10 seconds,300000,1,50,antlr,true,true,None,None,true,false,true))
          |--T~PeriodicSamplesMapper(start=20000000, step=100000, end=30000000, window=Some(60000), functionId=Some(Rate), rawSource=true, offsetMs=None)
          |---E~MultiSchemaPartitionsExec(dataset=timeseries, shard=1, chunkMethod=TimeRangeChunkScan(19940000,30000000), filters=List(ColumnFilter(job,Equals(baz)), ColumnFilter(__name__,Equals(bar))), colName=None, schema=None) on InProcessPlanDispatcher(QueryConfig(10 seconds,300000,1,50,antlr,true,true,None,None,true,false,true))
          |-E~BinaryJoinExec(binaryOp=ADD, on=List(app), ignoring=List()) on ActorPlanDispatcher(Actor[akka://default/system/testProbe-1#1929473151],raw)
          |--T~InstantVectorFunctionMapper(function=Sgn)
          |---T~PeriodicSamplesMapper(start=20000000, step=100000, end=30000000, window=None, functionId=None, rawSource=true, offsetMs=None)
          |----E~MultiSchemaPartitionsExec(dataset=timeseries, shard=17, chunkMethod=TimeRangeChunkScan(19700000,30000000), filters=List(ColumnFilter(job,Equals(baz)), ColumnFilter(__name__,Equals(foo))), colName=None, schema=None) on InProcessPlanDispatcher(QueryConfig(10 seconds,300000,1,50,antlr,true,true,None,None,true,false,true))
          |--T~PeriodicSamplesMapper(start=20000000, step=100000, end=30000000, window=Some(60000), functionId=Some(Rate), rawSource=true, offsetMs=None)
          |---E~MultiSchemaPartitionsExec(dataset=timeseries, shard=17, chunkMethod=TimeRangeChunkScan(19940000,30000000), filters=List(ColumnFilter(job,Equals(baz)), ColumnFilter(__name__,Equals(bar))), colName=None, schema=None) on InProcessPlanDispatcher(QueryConfig(10 seconds,300000,1,50,antlr,true,true,None,None,true,false,true))""".stripMargin),
      // Should pushdown outer mapper function.
      ("""sgn(foo{job="baz"} + on(app) bar{job="baz"})""",
        """E~LocalPartitionDistConcatExec() on ActorPlanDispatcher(Actor[akka://default/system/testProbe-1#1929473151],raw)
          |-T~InstantVectorFunctionMapper(function=Sgn)
          |--E~BinaryJoinExec(binaryOp=ADD, on=List(app), ignoring=List()) on ActorPlanDispatcher(Actor[akka://default/system/testProbe-1#1929473151],raw)
          |---T~PeriodicSamplesMapper(start=20000000, step=100000, end=30000000, window=None, functionId=None, rawSource=true, offsetMs=None)
          |----E~MultiSchemaPartitionsExec(dataset=timeseries, shard=1, chunkMethod=TimeRangeChunkScan(19700000,30000000), filters=List(ColumnFilter(job,Equals(baz)), ColumnFilter(__name__,Equals(foo))), colName=None, schema=None) on InProcessPlanDispatcher(QueryConfig(10 seconds,300000,1,50,antlr,true,true,None,None,true,false,true))
          |---T~PeriodicSamplesMapper(start=20000000, step=100000, end=30000000, window=None, functionId=None, rawSource=true, offsetMs=None)
          |----E~MultiSchemaPartitionsExec(dataset=timeseries, shard=1, chunkMethod=TimeRangeChunkScan(19700000,30000000), filters=List(ColumnFilter(job,Equals(baz)), ColumnFilter(__name__,Equals(bar))), colName=None, schema=None) on InProcessPlanDispatcher(QueryConfig(10 seconds,300000,1,50,antlr,true,true,None,None,true,false,true))
          |-T~InstantVectorFunctionMapper(function=Sgn)
          |--E~BinaryJoinExec(binaryOp=ADD, on=List(app), ignoring=List()) on ActorPlanDispatcher(Actor[akka://default/system/testProbe-1#1929473151],raw)
          |---T~PeriodicSamplesMapper(start=20000000, step=100000, end=30000000, window=None, functionId=None, rawSource=true, offsetMs=None)
          |----E~MultiSchemaPartitionsExec(dataset=timeseries, shard=17, chunkMethod=TimeRangeChunkScan(19700000,30000000), filters=List(ColumnFilter(job,Equals(baz)), ColumnFilter(__name__,Equals(foo))), colName=None, schema=None) on InProcessPlanDispatcher(QueryConfig(10 seconds,300000,1,50,antlr,true,true,None,None,true,false,true))
          |---T~PeriodicSamplesMapper(start=20000000, step=100000, end=30000000, window=None, functionId=None, rawSource=true, offsetMs=None)
          |----E~MultiSchemaPartitionsExec(dataset=timeseries, shard=17, chunkMethod=TimeRangeChunkScan(19700000,30000000), filters=List(ColumnFilter(job,Equals(baz)), ColumnFilter(__name__,Equals(bar))), colName=None, schema=None) on InProcessPlanDispatcher(QueryConfig(10 seconds,300000,1,50,antlr,true,true,None,None,true,false,true))""".stripMargin),
      // Should pushdown inner join.
      ("""sum(foo{job="baz"} + on(app) bat{job="baz"})""",
        """T~AggregatePresenter(aggrOp=Sum, aggrParams=List(), rangeParams=RangeParams(20000,100,30000))
          |-E~LocalPartitionReduceAggregateExec(aggrOp=Sum, aggrParams=List()) on ActorPlanDispatcher(Actor[akka://default/system/testProbe-1#1929473151],raw)
          |--T~AggregateMapReduce(aggrOp=Sum, aggrParams=List(), without=List(), by=List())
          |---E~BinaryJoinExec(binaryOp=ADD, on=List(app), ignoring=List()) on ActorPlanDispatcher(Actor[akka://default/system/testProbe-1#1929473151],raw)
          |----T~PeriodicSamplesMapper(start=20000000, step=100000, end=30000000, window=None, functionId=None, rawSource=true, offsetMs=None)
          |-----E~MultiSchemaPartitionsExec(dataset=timeseries, shard=1, chunkMethod=TimeRangeChunkScan(19700000,30000000), filters=List(ColumnFilter(job,Equals(baz)), ColumnFilter(__name__,Equals(foo))), colName=None, schema=None) on InProcessPlanDispatcher(QueryConfig(10 seconds,300000,1,50,antlr,true,true,None,None,true,false,true))
          |----T~PeriodicSamplesMapper(start=20000000, step=100000, end=30000000, window=None, functionId=None, rawSource=true, offsetMs=None)
          |-----E~MultiSchemaPartitionsExec(dataset=timeseries, shard=1, chunkMethod=TimeRangeChunkScan(19700000,30000000), filters=List(ColumnFilter(job,Equals(baz)), ColumnFilter(__name__,Equals(bat))), colName=None, schema=None) on InProcessPlanDispatcher(QueryConfig(10 seconds,300000,1,50,antlr,true,true,None,None,true,false,true))
          |--T~AggregateMapReduce(aggrOp=Sum, aggrParams=List(), without=List(), by=List())
          |---E~BinaryJoinExec(binaryOp=ADD, on=List(app), ignoring=List()) on ActorPlanDispatcher(Actor[akka://default/system/testProbe-1#1929473151],raw)
          |----T~PeriodicSamplesMapper(start=20000000, step=100000, end=30000000, window=None, functionId=None, rawSource=true, offsetMs=None)
          |-----E~MultiSchemaPartitionsExec(dataset=timeseries, shard=17, chunkMethod=TimeRangeChunkScan(19700000,30000000), filters=List(ColumnFilter(job,Equals(baz)), ColumnFilter(__name__,Equals(foo))), colName=None, schema=None) on InProcessPlanDispatcher(QueryConfig(10 seconds,300000,1,50,antlr,true,true,None,None,true,false,true))
          |----T~PeriodicSamplesMapper(start=20000000, step=100000, end=30000000, window=None, functionId=None, rawSource=true, offsetMs=None)
          |-----E~MultiSchemaPartitionsExec(dataset=timeseries, shard=17, chunkMethod=TimeRangeChunkScan(19700000,30000000), filters=List(ColumnFilter(job,Equals(baz)), ColumnFilter(__name__,Equals(bat))), colName=None, schema=None) on InProcessPlanDispatcher(QueryConfig(10 seconds,300000,1,50,antlr,true,true,None,None,true,false,true))""".stripMargin),
      // Should pushdown most scalars (see below for the exceptions).
      ("""(foo{job="bak"} + 3 + time()) + on(app) (baz{job="bak"} + (4 + 5))""",
        """E~LocalPartitionDistConcatExec() on ActorPlanDispatcher(Actor[akka://default/system/testProbe-1#1929473151],raw)
          |-E~BinaryJoinExec(binaryOp=ADD, on=List(app), ignoring=List()) on ActorPlanDispatcher(Actor[akka://default/system/testProbe-1#1929473151],raw)
          |--T~ScalarOperationMapper(operator=ADD, scalarOnLhs=false)
          |---FA1~TimeFuncArgs(RangeParams(20000,100,30000))
          |---T~ScalarOperationMapper(operator=ADD, scalarOnLhs=false)
          |----FA1~StaticFuncArgs(3.0,RangeParams(20000,100,30000))
          |----T~PeriodicSamplesMapper(start=20000000, step=100000, end=30000000, window=None, functionId=None, rawSource=true, offsetMs=None)
          |-----E~MultiSchemaPartitionsExec(dataset=timeseries, shard=7, chunkMethod=TimeRangeChunkScan(19700000,30000000), filters=List(ColumnFilter(job,Equals(bak)), ColumnFilter(__name__,Equals(foo))), colName=None, schema=None) on InProcessPlanDispatcher(QueryConfig(10 seconds,300000,1,50,antlr,true,true,None,None,true,false,true))
          |--T~ScalarOperationMapper(operator=ADD, scalarOnLhs=false)
          |---FA1~
          |---E~ScalarBinaryOperationExec(params = RangeParams(20000,100,30000), operator = ADD, lhs = Left(4.0), rhs = Left(5.0)) on InProcessPlanDispatcher(QueryConfig(10 seconds,300000,1,50,antlr,true,true,None,None,true,false,true))
          |---T~PeriodicSamplesMapper(start=20000000, step=100000, end=30000000, window=None, functionId=None, rawSource=true, offsetMs=None)
          |----E~MultiSchemaPartitionsExec(dataset=timeseries, shard=7, chunkMethod=TimeRangeChunkScan(19700000,30000000), filters=List(ColumnFilter(job,Equals(bak)), ColumnFilter(__name__,Equals(baz))), colName=None, schema=None) on InProcessPlanDispatcher(QueryConfig(10 seconds,300000,1,50,antlr,true,true,None,None,true,false,true))
          |-E~BinaryJoinExec(binaryOp=ADD, on=List(app), ignoring=List()) on ActorPlanDispatcher(Actor[akka://default/system/testProbe-1#1929473151],raw)
          |--T~ScalarOperationMapper(operator=ADD, scalarOnLhs=false)
          |---FA1~TimeFuncArgs(RangeParams(20000,100,30000))
          |---T~ScalarOperationMapper(operator=ADD, scalarOnLhs=false)
          |----FA1~StaticFuncArgs(3.0,RangeParams(20000,100,30000))
          |----T~PeriodicSamplesMapper(start=20000000, step=100000, end=30000000, window=None, functionId=None, rawSource=true, offsetMs=None)
          |-----E~MultiSchemaPartitionsExec(dataset=timeseries, shard=23, chunkMethod=TimeRangeChunkScan(19700000,30000000), filters=List(ColumnFilter(job,Equals(bak)), ColumnFilter(__name__,Equals(foo))), colName=None, schema=None) on InProcessPlanDispatcher(QueryConfig(10 seconds,300000,1,50,antlr,true,true,None,None,true,false,true))
          |--T~ScalarOperationMapper(operator=ADD, scalarOnLhs=false)
          |---FA1~
          |---E~ScalarBinaryOperationExec(params = RangeParams(20000,100,30000), operator = ADD, lhs = Left(4.0), rhs = Left(5.0)) on InProcessPlanDispatcher(QueryConfig(10 seconds,300000,1,50,antlr,true,true,None,None,true,false,true))
          |---T~PeriodicSamplesMapper(start=20000000, step=100000, end=30000000, window=None, functionId=None, rawSource=true, offsetMs=None)
          |----E~MultiSchemaPartitionsExec(dataset=timeseries, shard=23, chunkMethod=TimeRangeChunkScan(19700000,30000000), filters=List(ColumnFilter(job,Equals(bak)), ColumnFilter(__name__,Equals(baz))), colName=None, schema=None) on InProcessPlanDispatcher(QueryConfig(10 seconds,300000,1,50,antlr,true,true,None,None,true,false,true))""".stripMargin),
      // Should not pushdown scalar(<vector>) or vector(<scalar>).
      ("""(foo{job="bak"} + on(app) scalar(bar{job="bak"})) + (foo{job="bak"} + on(app) vector(0))""",
        """E~BinaryJoinExec(binaryOp=ADD, on=List(), ignoring=List()) on InProcessPlanDispatcher(QueryConfig(10 seconds,300000,1,50,antlr,true,true,None,None,true,false,true))
          |-T~ScalarOperationMapper(operator=ADD, scalarOnLhs=false)
          |--FA1~
          |--T~ScalarFunctionMapper(function=Scalar, funcParams=List())
          |---E~LocalPartitionDistConcatExec() on ActorPlanDispatcher(Actor[akka://default/system/testProbe-1#1929473151],raw)
          |----T~PeriodicSamplesMapper(start=20000000, step=100000, end=30000000, window=None, functionId=None, rawSource=true, offsetMs=None)
          |-----E~MultiSchemaPartitionsExec(dataset=timeseries, shard=7, chunkMethod=TimeRangeChunkScan(19700000,30000000), filters=List(ColumnFilter(job,Equals(bak)), ColumnFilter(__name__,Equals(bar))), colName=None, schema=None) on ActorPlanDispatcher(Actor[akka://default/system/testProbe-1#1929473151],raw)
          |----T~PeriodicSamplesMapper(start=20000000, step=100000, end=30000000, window=None, functionId=None, rawSource=true, offsetMs=None)
          |-----E~MultiSchemaPartitionsExec(dataset=timeseries, shard=23, chunkMethod=TimeRangeChunkScan(19700000,30000000), filters=List(ColumnFilter(job,Equals(bak)), ColumnFilter(__name__,Equals(bar))), colName=None, schema=None) on ActorPlanDispatcher(Actor[akka://default/system/testProbe-1#1929473151],raw)
          |--T~PeriodicSamplesMapper(start=20000000, step=100000, end=30000000, window=None, functionId=None, rawSource=true, offsetMs=None)
          |---E~MultiSchemaPartitionsExec(dataset=timeseries, shard=7, chunkMethod=TimeRangeChunkScan(19700000,30000000), filters=List(ColumnFilter(job,Equals(bak)), ColumnFilter(__name__,Equals(foo))), colName=None, schema=None) on ActorPlanDispatcher(Actor[akka://default/system/testProbe-1#1929473151],raw)
          |-T~ScalarOperationMapper(operator=ADD, scalarOnLhs=false)
          |--FA1~
          |--T~ScalarFunctionMapper(function=Scalar, funcParams=List())
          |---E~LocalPartitionDistConcatExec() on ActorPlanDispatcher(Actor[akka://default/system/testProbe-1#1929473151],raw)
          |----T~PeriodicSamplesMapper(start=20000000, step=100000, end=30000000, window=None, functionId=None, rawSource=true, offsetMs=None)
          |-----E~MultiSchemaPartitionsExec(dataset=timeseries, shard=7, chunkMethod=TimeRangeChunkScan(19700000,30000000), filters=List(ColumnFilter(job,Equals(bak)), ColumnFilter(__name__,Equals(bar))), colName=None, schema=None) on ActorPlanDispatcher(Actor[akka://default/system/testProbe-1#1929473151],raw)
          |----T~PeriodicSamplesMapper(start=20000000, step=100000, end=30000000, window=None, functionId=None, rawSource=true, offsetMs=None)
          |-----E~MultiSchemaPartitionsExec(dataset=timeseries, shard=23, chunkMethod=TimeRangeChunkScan(19700000,30000000), filters=List(ColumnFilter(job,Equals(bak)), ColumnFilter(__name__,Equals(bar))), colName=None, schema=None) on ActorPlanDispatcher(Actor[akka://default/system/testProbe-1#1929473151],raw)
          |--T~PeriodicSamplesMapper(start=20000000, step=100000, end=30000000, window=None, functionId=None, rawSource=true, offsetMs=None)
          |---E~MultiSchemaPartitionsExec(dataset=timeseries, shard=23, chunkMethod=TimeRangeChunkScan(19700000,30000000), filters=List(ColumnFilter(job,Equals(bak)), ColumnFilter(__name__,Equals(foo))), colName=None, schema=None) on ActorPlanDispatcher(Actor[akka://default/system/testProbe-1#1929473151],raw)
          |-E~BinaryJoinExec(binaryOp=ADD, on=List(app), ignoring=List()) on InProcessPlanDispatcher(QueryConfig(10 seconds,300000,1,50,antlr,true,true,None,None,true,false,true))
          |--T~PeriodicSamplesMapper(start=20000000, step=100000, end=30000000, window=None, functionId=None, rawSource=true, offsetMs=None)
          |---E~MultiSchemaPartitionsExec(dataset=timeseries, shard=7, chunkMethod=TimeRangeChunkScan(19700000,30000000), filters=List(ColumnFilter(job,Equals(bak)), ColumnFilter(__name__,Equals(foo))), colName=None, schema=None) on ActorPlanDispatcher(Actor[akka://default/system/testProbe-1#1929473151],raw)
          |--T~PeriodicSamplesMapper(start=20000000, step=100000, end=30000000, window=None, functionId=None, rawSource=true, offsetMs=None)
          |---E~MultiSchemaPartitionsExec(dataset=timeseries, shard=23, chunkMethod=TimeRangeChunkScan(19700000,30000000), filters=List(ColumnFilter(job,Equals(bak)), ColumnFilter(__name__,Equals(foo))), colName=None, schema=None) on ActorPlanDispatcher(Actor[akka://default/system/testProbe-1#1929473151],raw)
          |--T~VectorFunctionMapper(funcParams=List())
          |---E~ScalarFixedDoubleExec(params = RangeParams(20000,100,30000), value = 0.0) on InProcessPlanDispatcher(QueryConfig(10 seconds,300000,1,50,antlr,true,true,None,None,true,false,true))""".stripMargin),
      // Should not pushdown with regex when some target-schema cols are missing from `on` clause.
      ("""foo{job="baz",app=~"abc|123"} + on() bar{job="baz",app=~"abc|123"}""",
        """E~BinaryJoinExec(binaryOp=ADD, on=List(), ignoring=List()) on ActorPlanDispatcher(Actor[akka://default/system/testProbe-1#1929473151],raw)
          |-T~PeriodicSamplesMapper(start=20000000, step=100000, end=30000000, window=None, functionId=None, rawSource=true, offsetMs=None)
          |--E~MultiSchemaPartitionsExec(dataset=timeseries, shard=1, chunkMethod=TimeRangeChunkScan(19700000,30000000), filters=List(ColumnFilter(job,Equals(baz)), ColumnFilter(app,EqualsRegex(abc|123)), ColumnFilter(__name__,Equals(foo))), colName=None, schema=None) on ActorPlanDispatcher(Actor[akka://default/system/testProbe-1#1929473151],raw)
          |-T~PeriodicSamplesMapper(start=20000000, step=100000, end=30000000, window=None, functionId=None, rawSource=true, offsetMs=None)
          |--E~MultiSchemaPartitionsExec(dataset=timeseries, shard=17, chunkMethod=TimeRangeChunkScan(19700000,30000000), filters=List(ColumnFilter(job,Equals(baz)), ColumnFilter(app,EqualsRegex(abc|123)), ColumnFilter(__name__,Equals(foo))), colName=None, schema=None) on ActorPlanDispatcher(Actor[akka://default/system/testProbe-1#1929473151],raw)
          |-T~PeriodicSamplesMapper(start=20000000, step=100000, end=30000000, window=None, functionId=None, rawSource=true, offsetMs=None)
          |--E~MultiSchemaPartitionsExec(dataset=timeseries, shard=1, chunkMethod=TimeRangeChunkScan(19700000,30000000), filters=List(ColumnFilter(job,Equals(baz)), ColumnFilter(app,EqualsRegex(abc|123)), ColumnFilter(__name__,Equals(bar))), colName=None, schema=None) on ActorPlanDispatcher(Actor[akka://default/system/testProbe-1#1929473151],raw)
          |-T~PeriodicSamplesMapper(start=20000000, step=100000, end=30000000, window=None, functionId=None, rawSource=true, offsetMs=None)
          |--E~MultiSchemaPartitionsExec(dataset=timeseries, shard=17, chunkMethod=TimeRangeChunkScan(19700000,30000000), filters=List(ColumnFilter(job,Equals(baz)), ColumnFilter(app,EqualsRegex(abc|123)), ColumnFilter(__name__,Equals(bar))), colName=None, schema=None) on ActorPlanDispatcher(Actor[akka://default/system/testProbe-1#1929473151],raw)""".stripMargin),
      // Should pushdown with regex when all target-schema cols are given in `on` clause.
      ("""foo{job="baz",app=~"abc|123"} + on(app) bar{job="baz",app=~"abc|123"}""",
        """E~LocalPartitionDistConcatExec() on ActorPlanDispatcher(Actor[akka://default/system/testProbe-1#1929473151],raw)
          |-E~BinaryJoinExec(binaryOp=ADD, on=List(app), ignoring=List()) on ActorPlanDispatcher(Actor[akka://default/system/testProbe-1#1929473151],raw)
          |--T~PeriodicSamplesMapper(start=20000000, step=100000, end=30000000, window=None, functionId=None, rawSource=true, offsetMs=None)
          |---E~MultiSchemaPartitionsExec(dataset=timeseries, shard=1, chunkMethod=TimeRangeChunkScan(19700000,30000000), filters=List(ColumnFilter(job,Equals(baz)), ColumnFilter(app,EqualsRegex(abc|123)), ColumnFilter(__name__,Equals(foo))), colName=None, schema=None) on InProcessPlanDispatcher(QueryConfig(10 seconds,300000,1,50,antlr,true,true,None,None,true,false,true))
          |--T~PeriodicSamplesMapper(start=20000000, step=100000, end=30000000, window=None, functionId=None, rawSource=true, offsetMs=None)
          |---E~MultiSchemaPartitionsExec(dataset=timeseries, shard=1, chunkMethod=TimeRangeChunkScan(19700000,30000000), filters=List(ColumnFilter(job,Equals(baz)), ColumnFilter(app,EqualsRegex(abc|123)), ColumnFilter(__name__,Equals(bar))), colName=None, schema=None) on InProcessPlanDispatcher(QueryConfig(10 seconds,300000,1,50,antlr,true,true,None,None,true,false,true))
          |-E~BinaryJoinExec(binaryOp=ADD, on=List(app), ignoring=List()) on ActorPlanDispatcher(Actor[akka://default/system/testProbe-1#1929473151],raw)
          |--T~PeriodicSamplesMapper(start=20000000, step=100000, end=30000000, window=None, functionId=None, rawSource=true, offsetMs=None)
          |---E~MultiSchemaPartitionsExec(dataset=timeseries, shard=17, chunkMethod=TimeRangeChunkScan(19700000,30000000), filters=List(ColumnFilter(job,Equals(baz)), ColumnFilter(app,EqualsRegex(abc|123)), ColumnFilter(__name__,Equals(foo))), colName=None, schema=None) on InProcessPlanDispatcher(QueryConfig(10 seconds,300000,1,50,antlr,true,true,None,None,true,false,true))
          |--T~PeriodicSamplesMapper(start=20000000, step=100000, end=30000000, window=None, functionId=None, rawSource=true, offsetMs=None)
          |---E~MultiSchemaPartitionsExec(dataset=timeseries, shard=17, chunkMethod=TimeRangeChunkScan(19700000,30000000), filters=List(ColumnFilter(job,Equals(baz)), ColumnFilter(app,EqualsRegex(abc|123)), ColumnFilter(__name__,Equals(bar))), colName=None, schema=None) on InProcessPlanDispatcher(QueryConfig(10 seconds,300000,1,50,antlr,true,true,None,None,true,false,true))""".stripMargin),
      // Should only pushdown bottom / inner-most join.
      ("""(
         |  (
         |    foo{job="baz"} + on(inst, tag) bar{job="baz"}
         |  ) + on(inst) (
         |    rate(foo{job="baz"}[1m]) + ignoring(inst) ceil(bar{job="baz"})
         |  )
         |) + on(inst, tag) (
         |  (
         |    floor(foo{job="baz"}) + on() bar{job="baz"}
         |  ) + on(inst) (
         |    sgn(rate(foo{job="baz"}[1m])) + on(app) sqrt(bar{job="baz"})
         |  )
         |)""".stripMargin,
        """E~BinaryJoinExec(binaryOp=ADD, on=List(inst, tag), ignoring=List()) on ActorPlanDispatcher(Actor[akka://default/system/testProbe-1#1929473151],raw)
          |-E~BinaryJoinExec(binaryOp=ADD, on=List(inst), ignoring=List()) on ActorPlanDispatcher(Actor[akka://default/system/testProbe-1#1929473151],raw)
          |--E~BinaryJoinExec(binaryOp=ADD, on=List(inst, tag), ignoring=List()) on ActorPlanDispatcher(Actor[akka://default/system/testProbe-1#1929473151],raw)
          |---T~PeriodicSamplesMapper(start=20000000, step=100000, end=30000000, window=None, functionId=None, rawSource=true, offsetMs=None)
          |----E~MultiSchemaPartitionsExec(dataset=timeseries, shard=1, chunkMethod=TimeRangeChunkScan(19700000,30000000), filters=List(ColumnFilter(job,Equals(baz)), ColumnFilter(__name__,Equals(foo))), colName=None, schema=None) on ActorPlanDispatcher(Actor[akka://default/system/testProbe-1#1929473151],raw)
          |---T~PeriodicSamplesMapper(start=20000000, step=100000, end=30000000, window=None, functionId=None, rawSource=true, offsetMs=None)
          |----E~MultiSchemaPartitionsExec(dataset=timeseries, shard=17, chunkMethod=TimeRangeChunkScan(19700000,30000000), filters=List(ColumnFilter(job,Equals(baz)), ColumnFilter(__name__,Equals(foo))), colName=None, schema=None) on ActorPlanDispatcher(Actor[akka://default/system/testProbe-1#1929473151],raw)
          |---T~PeriodicSamplesMapper(start=20000000, step=100000, end=30000000, window=None, functionId=None, rawSource=true, offsetMs=None)
          |----E~MultiSchemaPartitionsExec(dataset=timeseries, shard=1, chunkMethod=TimeRangeChunkScan(19700000,30000000), filters=List(ColumnFilter(job,Equals(baz)), ColumnFilter(__name__,Equals(bar))), colName=None, schema=None) on ActorPlanDispatcher(Actor[akka://default/system/testProbe-1#1929473151],raw)
          |---T~PeriodicSamplesMapper(start=20000000, step=100000, end=30000000, window=None, functionId=None, rawSource=true, offsetMs=None)
          |----E~MultiSchemaPartitionsExec(dataset=timeseries, shard=17, chunkMethod=TimeRangeChunkScan(19700000,30000000), filters=List(ColumnFilter(job,Equals(baz)), ColumnFilter(__name__,Equals(bar))), colName=None, schema=None) on ActorPlanDispatcher(Actor[akka://default/system/testProbe-1#1929473151],raw)
          |--E~BinaryJoinExec(binaryOp=ADD, on=List(), ignoring=List(inst)) on ActorPlanDispatcher(Actor[akka://default/system/testProbe-1#1929473151],raw)
          |---T~PeriodicSamplesMapper(start=20000000, step=100000, end=30000000, window=Some(60000), functionId=Some(Rate), rawSource=true, offsetMs=None)
          |----E~MultiSchemaPartitionsExec(dataset=timeseries, shard=1, chunkMethod=TimeRangeChunkScan(19940000,30000000), filters=List(ColumnFilter(job,Equals(baz)), ColumnFilter(__name__,Equals(foo))), colName=None, schema=None) on ActorPlanDispatcher(Actor[akka://default/system/testProbe-1#1929473151],raw)
          |---T~PeriodicSamplesMapper(start=20000000, step=100000, end=30000000, window=Some(60000), functionId=Some(Rate), rawSource=true, offsetMs=None)
          |----E~MultiSchemaPartitionsExec(dataset=timeseries, shard=17, chunkMethod=TimeRangeChunkScan(19940000,30000000), filters=List(ColumnFilter(job,Equals(baz)), ColumnFilter(__name__,Equals(foo))), colName=None, schema=None) on ActorPlanDispatcher(Actor[akka://default/system/testProbe-1#1929473151],raw)
          |---T~InstantVectorFunctionMapper(function=Ceil)
          |----T~PeriodicSamplesMapper(start=20000000, step=100000, end=30000000, window=None, functionId=None, rawSource=true, offsetMs=None)
          |-----E~MultiSchemaPartitionsExec(dataset=timeseries, shard=1, chunkMethod=TimeRangeChunkScan(19700000,30000000), filters=List(ColumnFilter(job,Equals(baz)), ColumnFilter(__name__,Equals(bar))), colName=None, schema=None) on ActorPlanDispatcher(Actor[akka://default/system/testProbe-1#1929473151],raw)
          |---T~InstantVectorFunctionMapper(function=Ceil)
          |----T~PeriodicSamplesMapper(start=20000000, step=100000, end=30000000, window=None, functionId=None, rawSource=true, offsetMs=None)
          |-----E~MultiSchemaPartitionsExec(dataset=timeseries, shard=17, chunkMethod=TimeRangeChunkScan(19700000,30000000), filters=List(ColumnFilter(job,Equals(baz)), ColumnFilter(__name__,Equals(bar))), colName=None, schema=None) on ActorPlanDispatcher(Actor[akka://default/system/testProbe-1#1929473151],raw)
          |-E~BinaryJoinExec(binaryOp=ADD, on=List(inst), ignoring=List()) on ActorPlanDispatcher(Actor[akka://default/system/testProbe-1#1929473151],raw)
          |--E~BinaryJoinExec(binaryOp=ADD, on=List(), ignoring=List()) on ActorPlanDispatcher(Actor[akka://default/system/testProbe-1#1929473151],raw)
          |---T~InstantVectorFunctionMapper(function=Floor)
          |----T~PeriodicSamplesMapper(start=20000000, step=100000, end=30000000, window=None, functionId=None, rawSource=true, offsetMs=None)
          |-----E~MultiSchemaPartitionsExec(dataset=timeseries, shard=1, chunkMethod=TimeRangeChunkScan(19700000,30000000), filters=List(ColumnFilter(job,Equals(baz)), ColumnFilter(__name__,Equals(foo))), colName=None, schema=None) on ActorPlanDispatcher(Actor[akka://default/system/testProbe-1#1929473151],raw)
          |---T~InstantVectorFunctionMapper(function=Floor)
          |----T~PeriodicSamplesMapper(start=20000000, step=100000, end=30000000, window=None, functionId=None, rawSource=true, offsetMs=None)
          |-----E~MultiSchemaPartitionsExec(dataset=timeseries, shard=17, chunkMethod=TimeRangeChunkScan(19700000,30000000), filters=List(ColumnFilter(job,Equals(baz)), ColumnFilter(__name__,Equals(foo))), colName=None, schema=None) on ActorPlanDispatcher(Actor[akka://default/system/testProbe-1#1929473151],raw)
          |---T~PeriodicSamplesMapper(start=20000000, step=100000, end=30000000, window=None, functionId=None, rawSource=true, offsetMs=None)
          |----E~MultiSchemaPartitionsExec(dataset=timeseries, shard=1, chunkMethod=TimeRangeChunkScan(19700000,30000000), filters=List(ColumnFilter(job,Equals(baz)), ColumnFilter(__name__,Equals(bar))), colName=None, schema=None) on ActorPlanDispatcher(Actor[akka://default/system/testProbe-1#1929473151],raw)
          |---T~PeriodicSamplesMapper(start=20000000, step=100000, end=30000000, window=None, functionId=None, rawSource=true, offsetMs=None)
          |----E~MultiSchemaPartitionsExec(dataset=timeseries, shard=17, chunkMethod=TimeRangeChunkScan(19700000,30000000), filters=List(ColumnFilter(job,Equals(baz)), ColumnFilter(__name__,Equals(bar))), colName=None, schema=None) on ActorPlanDispatcher(Actor[akka://default/system/testProbe-1#1929473151],raw)
          |--E~BinaryJoinExec(binaryOp=ADD, on=List(app), ignoring=List()) on ActorPlanDispatcher(Actor[akka://default/system/testProbe-1#1929473151],raw)
          |---T~InstantVectorFunctionMapper(function=Sgn)
          |----T~PeriodicSamplesMapper(start=20000000, step=100000, end=30000000, window=Some(60000), functionId=Some(Rate), rawSource=true, offsetMs=None)
          |-----E~MultiSchemaPartitionsExec(dataset=timeseries, shard=1, chunkMethod=TimeRangeChunkScan(19940000,30000000), filters=List(ColumnFilter(job,Equals(baz)), ColumnFilter(__name__,Equals(foo))), colName=None, schema=None) on InProcessPlanDispatcher(QueryConfig(10 seconds,300000,1,50,antlr,true,true,None,None,true,false,true))
          |---T~InstantVectorFunctionMapper(function=Sqrt)
          |----T~PeriodicSamplesMapper(start=20000000, step=100000, end=30000000, window=None, functionId=None, rawSource=true, offsetMs=None)
          |-----E~MultiSchemaPartitionsExec(dataset=timeseries, shard=1, chunkMethod=TimeRangeChunkScan(19700000,30000000), filters=List(ColumnFilter(job,Equals(baz)), ColumnFilter(__name__,Equals(bar))), colName=None, schema=None) on InProcessPlanDispatcher(QueryConfig(10 seconds,300000,1,50,antlr,true,true,None,None,true,false,true))
          |--E~BinaryJoinExec(binaryOp=ADD, on=List(app), ignoring=List()) on ActorPlanDispatcher(Actor[akka://default/system/testProbe-1#1929473151],raw)
          |---T~InstantVectorFunctionMapper(function=Sgn)
          |----T~PeriodicSamplesMapper(start=20000000, step=100000, end=30000000, window=Some(60000), functionId=Some(Rate), rawSource=true, offsetMs=None)
          |-----E~MultiSchemaPartitionsExec(dataset=timeseries, shard=17, chunkMethod=TimeRangeChunkScan(19940000,30000000), filters=List(ColumnFilter(job,Equals(baz)), ColumnFilter(__name__,Equals(foo))), colName=None, schema=None) on InProcessPlanDispatcher(QueryConfig(10 seconds,300000,1,50,antlr,true,true,None,None,true,false,true))
          |---T~InstantVectorFunctionMapper(function=Sqrt)
          |----T~PeriodicSamplesMapper(start=20000000, step=100000, end=30000000, window=None, functionId=None, rawSource=true, offsetMs=None)
          |-----E~MultiSchemaPartitionsExec(dataset=timeseries, shard=17, chunkMethod=TimeRangeChunkScan(19700000,30000000), filters=List(ColumnFilter(job,Equals(baz)), ColumnFilter(__name__,Equals(bar))), colName=None, schema=None) on InProcessPlanDispatcher(QueryConfig(10 seconds,300000,1,50,antlr,true,true,None,None,true,false,true))""".stripMargin),

      // ============== BEGIN AGGREGATE TESTS ==================

      // Should not pushdown; insufficient by columns.
      ("""sum(foo{job="bar"}) by (inst)""",
        """T~AggregatePresenter(aggrOp=Sum, aggrParams=List(), rangeParams=RangeParams(20000,100,30000))
          |-E~LocalPartitionReduceAggregateExec(aggrOp=Sum, aggrParams=List()) on ActorPlanDispatcher(Actor[akka://default/system/testProbe-1#1929473151],raw)
          |--T~AggregateMapReduce(aggrOp=Sum, aggrParams=List(), without=List(), by=List(inst))
          |---T~PeriodicSamplesMapper(start=20000000, step=100000, end=30000000, window=None, functionId=None, rawSource=true, offsetMs=None)
          |----E~MultiSchemaPartitionsExec(dataset=timeseries, shard=11, chunkMethod=TimeRangeChunkScan(19700000,30000000), filters=List(ColumnFilter(job,Equals(bar)), ColumnFilter(__name__,Equals(foo))), colName=None, schema=None) on ActorPlanDispatcher(Actor[akka://default/system/testProbe-1#1929473151],raw)
          |--T~AggregateMapReduce(aggrOp=Sum, aggrParams=List(), without=List(), by=List(inst))
          |---T~PeriodicSamplesMapper(start=20000000, step=100000, end=30000000, window=None, functionId=None, rawSource=true, offsetMs=None)
          |----E~MultiSchemaPartitionsExec(dataset=timeseries, shard=27, chunkMethod=TimeRangeChunkScan(19700000,30000000), filters=List(ColumnFilter(job,Equals(bar)), ColumnFilter(__name__,Equals(foo))), colName=None, schema=None) on ActorPlanDispatcher(Actor[akka://default/system/testProbe-1#1929473151],raw)""".stripMargin),
      // Should pushdown; TS columns specified.
      ("""sum(foo{job="bar"}) by (app)""",
        """E~LocalPartitionDistConcatExec() on ActorPlanDispatcher(Actor[akka://default/system/testProbe-1#1929473151],raw)
          |-T~AggregatePresenter(aggrOp=Sum, aggrParams=List(), rangeParams=RangeParams(20000,100,30000))
          |--E~LocalPartitionReduceAggregateExec(aggrOp=Sum, aggrParams=List()) on ActorPlanDispatcher(Actor[akka://default/system/testProbe-1#1929473151],raw)
          |---T~AggregateMapReduce(aggrOp=Sum, aggrParams=List(), without=List(), by=List(app))
          |----T~PeriodicSamplesMapper(start=20000000, step=100000, end=30000000, window=None, functionId=None, rawSource=true, offsetMs=None)
          |-----E~MultiSchemaPartitionsExec(dataset=timeseries, shard=11, chunkMethod=TimeRangeChunkScan(19700000,30000000), filters=List(ColumnFilter(job,Equals(bar)), ColumnFilter(__name__,Equals(foo))), colName=None, schema=None) on InProcessPlanDispatcher(QueryConfig(10 seconds,300000,1,50,antlr,true,true,None,None,true,false,true))
          |-T~AggregatePresenter(aggrOp=Sum, aggrParams=List(), rangeParams=RangeParams(20000,100,30000))
          |--E~LocalPartitionReduceAggregateExec(aggrOp=Sum, aggrParams=List()) on ActorPlanDispatcher(Actor[akka://default/system/testProbe-1#1929473151],raw)
          |---T~AggregateMapReduce(aggrOp=Sum, aggrParams=List(), without=List(), by=List(app))
          |----T~PeriodicSamplesMapper(start=20000000, step=100000, end=30000000, window=None, functionId=None, rawSource=true, offsetMs=None)
          |-----E~MultiSchemaPartitionsExec(dataset=timeseries, shard=27, chunkMethod=TimeRangeChunkScan(19700000,30000000), filters=List(ColumnFilter(job,Equals(bar)), ColumnFilter(__name__,Equals(foo))), colName=None, schema=None) on InProcessPlanDispatcher(QueryConfig(10 seconds,300000,1,50,antlr,true,true,None,None,true,false,true))""".stripMargin),
      // Should pushdown; TS column superset specified.
      ("""sum(foo{job="bar"}) by (app, inst)""",
        """E~LocalPartitionDistConcatExec() on ActorPlanDispatcher(Actor[akka://default/system/testProbe-1#1929473151],raw)
          |-T~AggregatePresenter(aggrOp=Sum, aggrParams=List(), rangeParams=RangeParams(20000,100,30000))
          |--E~LocalPartitionReduceAggregateExec(aggrOp=Sum, aggrParams=List()) on ActorPlanDispatcher(Actor[akka://default/system/testProbe-1#1929473151],raw)
          |---T~AggregateMapReduce(aggrOp=Sum, aggrParams=List(), without=List(), by=List(app, inst))
          |----T~PeriodicSamplesMapper(start=20000000, step=100000, end=30000000, window=None, functionId=None, rawSource=true, offsetMs=None)
          |-----E~MultiSchemaPartitionsExec(dataset=timeseries, shard=11, chunkMethod=TimeRangeChunkScan(19700000,30000000), filters=List(ColumnFilter(job,Equals(bar)), ColumnFilter(__name__,Equals(foo))), colName=None, schema=None) on InProcessPlanDispatcher(QueryConfig(10 seconds,300000,1,50,antlr,true,true,None,None,true,false,true))
          |-T~AggregatePresenter(aggrOp=Sum, aggrParams=List(), rangeParams=RangeParams(20000,100,30000))
          |--E~LocalPartitionReduceAggregateExec(aggrOp=Sum, aggrParams=List()) on ActorPlanDispatcher(Actor[akka://default/system/testProbe-1#1929473151],raw)
          |---T~AggregateMapReduce(aggrOp=Sum, aggrParams=List(), without=List(), by=List(app, inst))
          |----T~PeriodicSamplesMapper(start=20000000, step=100000, end=30000000, window=None, functionId=None, rawSource=true, offsetMs=None)
          |-----E~MultiSchemaPartitionsExec(dataset=timeseries, shard=27, chunkMethod=TimeRangeChunkScan(19700000,30000000), filters=List(ColumnFilter(job,Equals(bar)), ColumnFilter(__name__,Equals(foo))), colName=None, schema=None) on InProcessPlanDispatcher(QueryConfig(10 seconds,300000,1,50,antlr,true,true,None,None,true,false,true))""".stripMargin),
      // Should pushdown nested aggregates when all by columns are TS supersets.
      ("""sum(sum(foo{job="bar"}) by (app, inst)) by (app)""",
        """E~LocalPartitionDistConcatExec() on ActorPlanDispatcher(Actor[akka://default/system/testProbe-1#1929473151],raw)
          |-T~AggregatePresenter(aggrOp=Sum, aggrParams=List(), rangeParams=RangeParams(20000,100,30000))
          |--E~LocalPartitionReduceAggregateExec(aggrOp=Sum, aggrParams=List()) on ActorPlanDispatcher(Actor[akka://default/system/testProbe-1#1929473151],raw)
          |---T~AggregateMapReduce(aggrOp=Sum, aggrParams=List(), without=List(), by=List(app))
          |----T~AggregatePresenter(aggrOp=Sum, aggrParams=List(), rangeParams=RangeParams(20000,100,30000))
          |-----E~LocalPartitionReduceAggregateExec(aggrOp=Sum, aggrParams=List()) on InProcessPlanDispatcher(QueryConfig(10 seconds,300000,1,50,antlr,true,true,None,None,true,false,true))
          |------T~AggregateMapReduce(aggrOp=Sum, aggrParams=List(), without=List(), by=List(app, inst))
          |-------T~PeriodicSamplesMapper(start=20000000, step=100000, end=30000000, window=None, functionId=None, rawSource=true, offsetMs=None)
          |--------E~MultiSchemaPartitionsExec(dataset=timeseries, shard=11, chunkMethod=TimeRangeChunkScan(19700000,30000000), filters=List(ColumnFilter(job,Equals(bar)), ColumnFilter(__name__,Equals(foo))), colName=None, schema=None) on InProcessPlanDispatcher(QueryConfig(10 seconds,300000,1,50,antlr,true,true,None,None,true,false,true))
          |-T~AggregatePresenter(aggrOp=Sum, aggrParams=List(), rangeParams=RangeParams(20000,100,30000))
          |--E~LocalPartitionReduceAggregateExec(aggrOp=Sum, aggrParams=List()) on ActorPlanDispatcher(Actor[akka://default/system/testProbe-1#1929473151],raw)
          |---T~AggregateMapReduce(aggrOp=Sum, aggrParams=List(), without=List(), by=List(app))
          |----T~AggregatePresenter(aggrOp=Sum, aggrParams=List(), rangeParams=RangeParams(20000,100,30000))
          |-----E~LocalPartitionReduceAggregateExec(aggrOp=Sum, aggrParams=List()) on InProcessPlanDispatcher(QueryConfig(10 seconds,300000,1,50,antlr,true,true,None,None,true,false,true))
          |------T~AggregateMapReduce(aggrOp=Sum, aggrParams=List(), without=List(), by=List(app, inst))
          |-------T~PeriodicSamplesMapper(start=20000000, step=100000, end=30000000, window=None, functionId=None, rawSource=true, offsetMs=None)
          |--------E~MultiSchemaPartitionsExec(dataset=timeseries, shard=27, chunkMethod=TimeRangeChunkScan(19700000,30000000), filters=List(ColumnFilter(job,Equals(bar)), ColumnFilter(__name__,Equals(foo))), colName=None, schema=None) on InProcessPlanDispatcher(QueryConfig(10 seconds,300000,1,50,antlr,true,true,None,None,true,false,true))""".stripMargin),
      // Should pushdown only inner aggregate when outer by columns are not TS superset.
      ("""sum(sum(foo{job="bar"}) by (app, inst)) by (inst)""",
        """T~AggregatePresenter(aggrOp=Sum, aggrParams=List(), rangeParams=RangeParams(20000,100,30000))
          |-E~LocalPartitionReduceAggregateExec(aggrOp=Sum, aggrParams=List()) on ActorPlanDispatcher(Actor[akka://default/system/testProbe-1#397822311],raw)
          |--T~AggregateMapReduce(aggrOp=Sum, aggrParams=List(), without=List(), by=List(inst))
          |---T~AggregatePresenter(aggrOp=Sum, aggrParams=List(), rangeParams=RangeParams(20000,100,30000))
          |----E~LocalPartitionReduceAggregateExec(aggrOp=Sum, aggrParams=List()) on ActorPlanDispatcher(Actor[akka://default/system/testProbe-1#397822311],raw)
          |-----T~AggregateMapReduce(aggrOp=Sum, aggrParams=List(), without=List(), by=List(app, inst))
          |------T~PeriodicSamplesMapper(start=20000000, step=100000, end=30000000, window=None, functionId=None, rawSource=true, offsetMs=None)
          |-------E~MultiSchemaPartitionsExec(dataset=timeseries, shard=11, chunkMethod=TimeRangeChunkScan(19700000,30000000), filters=List(ColumnFilter(job,Equals(bar)), ColumnFilter(__name__,Equals(foo))), colName=None, schema=None) on InProcessPlanDispatcher(QueryConfig(10 seconds,300000,1,50,antlr,true,true,None,None,true,false,true))
          |--T~AggregateMapReduce(aggrOp=Sum, aggrParams=List(), without=List(), by=List(inst))
          |---T~AggregatePresenter(aggrOp=Sum, aggrParams=List(), rangeParams=RangeParams(20000,100,30000))
          |----E~LocalPartitionReduceAggregateExec(aggrOp=Sum, aggrParams=List()) on ActorPlanDispatcher(Actor[akka://default/system/testProbe-1#397822311],raw)
          |-----T~AggregateMapReduce(aggrOp=Sum, aggrParams=List(), without=List(), by=List(app, inst))
          |------T~PeriodicSamplesMapper(start=20000000, step=100000, end=30000000, window=None, functionId=None, rawSource=true, offsetMs=None)
          |-------E~MultiSchemaPartitionsExec(dataset=timeseries, shard=27, chunkMethod=TimeRangeChunkScan(19700000,30000000), filters=List(ColumnFilter(job,Equals(bar)), ColumnFilter(__name__,Equals(foo))), colName=None, schema=None) on InProcessPlanDispatcher(QueryConfig(10 seconds,300000,1,50,antlr,true,true,None,None,true,false,true))""".stripMargin),
      // Should not pushdown when inner by columns are not TS superset.
      ("""sum(sum(foo{job="bar"}) by ()) by (app)""",
        """T~AggregatePresenter(aggrOp=Sum, aggrParams=List(), rangeParams=RangeParams(20000,100,30000))
          |-E~LocalPartitionReduceAggregateExec(aggrOp=Sum, aggrParams=List()) on ActorPlanDispatcher(Actor[akka://default/system/testProbe-1#1929473151],raw)
          |--T~AggregateMapReduce(aggrOp=Sum, aggrParams=List(), without=List(), by=List(app))
          |---T~AggregatePresenter(aggrOp=Sum, aggrParams=List(), rangeParams=RangeParams(20000,100,30000))
          |----E~LocalPartitionReduceAggregateExec(aggrOp=Sum, aggrParams=List()) on ActorPlanDispatcher(Actor[akka://default/system/testProbe-1#1929473151],raw)
          |-----T~AggregateMapReduce(aggrOp=Sum, aggrParams=List(), without=List(), by=List())
          |------T~PeriodicSamplesMapper(start=20000000, step=100000, end=30000000, window=None, functionId=None, rawSource=true, offsetMs=None)
          |-------E~MultiSchemaPartitionsExec(dataset=timeseries, shard=11, chunkMethod=TimeRangeChunkScan(19700000,30000000), filters=List(ColumnFilter(job,Equals(bar)), ColumnFilter(__name__,Equals(foo))), colName=None, schema=None) on ActorPlanDispatcher(Actor[akka://default/system/testProbe-1#1929473151],raw)
          |-----T~AggregateMapReduce(aggrOp=Sum, aggrParams=List(), without=List(), by=List())
          |------T~PeriodicSamplesMapper(start=20000000, step=100000, end=30000000, window=None, functionId=None, rawSource=true, offsetMs=None)
          |-------E~MultiSchemaPartitionsExec(dataset=timeseries, shard=27, chunkMethod=TimeRangeChunkScan(19700000,30000000), filters=List(ColumnFilter(job,Equals(bar)), ColumnFilter(__name__,Equals(foo))), colName=None, schema=None) on ActorPlanDispatcher(Actor[akka://default/system/testProbe-1#1929473151],raw)""".stripMargin),
      // Should pushdown inner mapper.
      ("""sum(sgn(foo{job="bar"})) by (app)""",
        """E~LocalPartitionDistConcatExec() on ActorPlanDispatcher(Actor[akka://default/system/testProbe-1#1929473151],raw)
          |-T~AggregatePresenter(aggrOp=Sum, aggrParams=List(), rangeParams=RangeParams(20000,100,30000))
          |--E~LocalPartitionReduceAggregateExec(aggrOp=Sum, aggrParams=List()) on ActorPlanDispatcher(Actor[akka://default/system/testProbe-1#1929473151],raw)
          |---T~AggregateMapReduce(aggrOp=Sum, aggrParams=List(), without=List(), by=List(app))
          |----T~InstantVectorFunctionMapper(function=Sgn)
          |-----T~PeriodicSamplesMapper(start=20000000, step=100000, end=30000000, window=None, functionId=None, rawSource=true, offsetMs=None)
          |------E~MultiSchemaPartitionsExec(dataset=timeseries, shard=11, chunkMethod=TimeRangeChunkScan(19700000,30000000), filters=List(ColumnFilter(job,Equals(bar)), ColumnFilter(__name__,Equals(foo))), colName=None, schema=None) on InProcessPlanDispatcher(QueryConfig(10 seconds,300000,1,50,antlr,true,true,None,None,true,false,true))
          |-T~AggregatePresenter(aggrOp=Sum, aggrParams=List(), rangeParams=RangeParams(20000,100,30000))
          |--E~LocalPartitionReduceAggregateExec(aggrOp=Sum, aggrParams=List()) on ActorPlanDispatcher(Actor[akka://default/system/testProbe-1#1929473151],raw)
          |---T~AggregateMapReduce(aggrOp=Sum, aggrParams=List(), without=List(), by=List(app))
          |----T~InstantVectorFunctionMapper(function=Sgn)
          |-----T~PeriodicSamplesMapper(start=20000000, step=100000, end=30000000, window=None, functionId=None, rawSource=true, offsetMs=None)
          |------E~MultiSchemaPartitionsExec(dataset=timeseries, shard=27, chunkMethod=TimeRangeChunkScan(19700000,30000000), filters=List(ColumnFilter(job,Equals(bar)), ColumnFilter(__name__,Equals(foo))), colName=None, schema=None) on InProcessPlanDispatcher(QueryConfig(10 seconds,300000,1,50,antlr,true,true,None,None,true,false,true))""".stripMargin),
      // Should pushdown outer mapper.
      ("""sgn(sum(foo{job="bar"}) by (app))""",
        """E~LocalPartitionDistConcatExec() on ActorPlanDispatcher(Actor[akka://default/system/testProbe-1#1929473151],raw)
          |-T~InstantVectorFunctionMapper(function=Sgn)
          |--T~AggregatePresenter(aggrOp=Sum, aggrParams=List(), rangeParams=RangeParams(20000,100,30000))
          |---E~LocalPartitionReduceAggregateExec(aggrOp=Sum, aggrParams=List()) on ActorPlanDispatcher(Actor[akka://default/system/testProbe-1#1929473151],raw)
          |----T~AggregateMapReduce(aggrOp=Sum, aggrParams=List(), without=List(), by=List(app))
          |-----T~PeriodicSamplesMapper(start=20000000, step=100000, end=30000000, window=None, functionId=None, rawSource=true, offsetMs=None)
          |------E~MultiSchemaPartitionsExec(dataset=timeseries, shard=11, chunkMethod=TimeRangeChunkScan(19700000,30000000), filters=List(ColumnFilter(job,Equals(bar)), ColumnFilter(__name__,Equals(foo))), colName=None, schema=None) on InProcessPlanDispatcher(QueryConfig(10 seconds,300000,1,50,antlr,true,true,None,None,true,false,true))
          |-T~InstantVectorFunctionMapper(function=Sgn)
          |--T~AggregatePresenter(aggrOp=Sum, aggrParams=List(), rangeParams=RangeParams(20000,100,30000))
          |---E~LocalPartitionReduceAggregateExec(aggrOp=Sum, aggrParams=List()) on ActorPlanDispatcher(Actor[akka://default/system/testProbe-1#1929473151],raw)
          |----T~AggregateMapReduce(aggrOp=Sum, aggrParams=List(), without=List(), by=List(app))
          |-----T~PeriodicSamplesMapper(start=20000000, step=100000, end=30000000, window=None, functionId=None, rawSource=true, offsetMs=None)
          |------E~MultiSchemaPartitionsExec(dataset=timeseries, shard=27, chunkMethod=TimeRangeChunkScan(19700000,30000000), filters=List(ColumnFilter(job,Equals(bar)), ColumnFilter(__name__,Equals(foo))), colName=None, schema=None) on InProcessPlanDispatcher(QueryConfig(10 seconds,300000,1,50,antlr,true,true,None,None,true,false,true))""".stripMargin),
      // Should pushdown with regex when all target-schema cols are given in `by` clause.
      ("""sum(foo{job="bar",app=~"abc|def"}) by (app)""",
        """E~LocalPartitionDistConcatExec() on ActorPlanDispatcher(Actor[akka://default/system/testProbe-1#1929473151],raw)
          |-T~AggregatePresenter(aggrOp=Sum, aggrParams=List(), rangeParams=RangeParams(20000,100,30000))
          |--E~LocalPartitionReduceAggregateExec(aggrOp=Sum, aggrParams=List()) on ActorPlanDispatcher(Actor[akka://default/system/testProbe-1#1929473151],raw)
          |---T~AggregateMapReduce(aggrOp=Sum, aggrParams=List(), without=List(), by=List(app))
          |----T~PeriodicSamplesMapper(start=20000000, step=100000, end=30000000, window=None, functionId=None, rawSource=true, offsetMs=None)
          |-----E~MultiSchemaPartitionsExec(dataset=timeseries, shard=11, chunkMethod=TimeRangeChunkScan(19700000,30000000), filters=List(ColumnFilter(job,Equals(bar)), ColumnFilter(app,EqualsRegex(abc|def)), ColumnFilter(__name__,Equals(foo))), colName=None, schema=None) on InProcessPlanDispatcher(QueryConfig(10 seconds,300000,1,50,antlr,true,true,None,None,true,false,true))
          |-T~AggregatePresenter(aggrOp=Sum, aggrParams=List(), rangeParams=RangeParams(20000,100,30000))
          |--E~LocalPartitionReduceAggregateExec(aggrOp=Sum, aggrParams=List()) on ActorPlanDispatcher(Actor[akka://default/system/testProbe-1#1929473151],raw)
          |---T~AggregateMapReduce(aggrOp=Sum, aggrParams=List(), without=List(), by=List(app))
          |----T~PeriodicSamplesMapper(start=20000000, step=100000, end=30000000, window=None, functionId=None, rawSource=true, offsetMs=None)
          |-----E~MultiSchemaPartitionsExec(dataset=timeseries, shard=27, chunkMethod=TimeRangeChunkScan(19700000,30000000), filters=List(ColumnFilter(job,Equals(bar)), ColumnFilter(app,EqualsRegex(abc|def)), ColumnFilter(__name__,Equals(foo))), colName=None, schema=None) on InProcessPlanDispatcher(QueryConfig(10 seconds,300000,1,50,antlr,true,true,None,None,true,false,true))""".stripMargin),
      // Should not pushdown with regex when some target-schema cols are missing from `by` clause.
      ("""sum(foo{job="bar",app=~"abc|def"}) by ()""",
        """T~AggregatePresenter(aggrOp=Sum, aggrParams=List(), rangeParams=RangeParams(20000,100,30000))
          |-E~LocalPartitionReduceAggregateExec(aggrOp=Sum, aggrParams=List()) on ActorPlanDispatcher(Actor[akka://default/system/testProbe-1#1929473151],raw)
          |--T~AggregateMapReduce(aggrOp=Sum, aggrParams=List(), without=List(), by=List())
          |---T~PeriodicSamplesMapper(start=20000000, step=100000, end=30000000, window=None, functionId=None, rawSource=true, offsetMs=None)
          |----E~MultiSchemaPartitionsExec(dataset=timeseries, shard=11, chunkMethod=TimeRangeChunkScan(19700000,30000000), filters=List(ColumnFilter(job,Equals(bar)), ColumnFilter(app,EqualsRegex(abc|def)), ColumnFilter(__name__,Equals(foo))), colName=None, schema=None) on ActorPlanDispatcher(Actor[akka://default/system/testProbe-1#1929473151],raw)
          |--T~AggregateMapReduce(aggrOp=Sum, aggrParams=List(), without=List(), by=List())
          |---T~PeriodicSamplesMapper(start=20000000, step=100000, end=30000000, window=None, functionId=None, rawSource=true, offsetMs=None)
          |----E~MultiSchemaPartitionsExec(dataset=timeseries, shard=27, chunkMethod=TimeRangeChunkScan(19700000,30000000), filters=List(ColumnFilter(job,Equals(bar)), ColumnFilter(app,EqualsRegex(abc|def)), ColumnFilter(__name__,Equals(foo))), colName=None, schema=None) on ActorPlanDispatcher(Actor[akka://default/system/testProbe-1#1929473151],raw)""".stripMargin),

      // ============== BEGIN COMPOUND TESTS ==================

      // Should not pushdown join when aggregate 'by' labels are not TS label supersets.
      ("""sum(foo{job="baz"}) by () + on(app) bat{job="baz"}""",
        """E~BinaryJoinExec(binaryOp=ADD, on=List(app), ignoring=List()) on ActorPlanDispatcher(Actor[akka://default/system/testProbe-1#1929473151],raw)
          |-T~AggregatePresenter(aggrOp=Sum, aggrParams=List(), rangeParams=RangeParams(20000,100,30000))
          |--E~LocalPartitionReduceAggregateExec(aggrOp=Sum, aggrParams=List()) on ActorPlanDispatcher(Actor[akka://default/system/testProbe-1#1929473151],raw)
          |---T~AggregateMapReduce(aggrOp=Sum, aggrParams=List(), without=List(), by=List())
          |----T~PeriodicSamplesMapper(start=20000000, step=100000, end=30000000, window=None, functionId=None, rawSource=true, offsetMs=None)
          |-----E~MultiSchemaPartitionsExec(dataset=timeseries, shard=1, chunkMethod=TimeRangeChunkScan(19700000,30000000), filters=List(ColumnFilter(job,Equals(baz)), ColumnFilter(__name__,Equals(foo))), colName=None, schema=None) on ActorPlanDispatcher(Actor[akka://default/system/testProbe-1#1929473151],raw)
          |---T~AggregateMapReduce(aggrOp=Sum, aggrParams=List(), without=List(), by=List())
          |----T~PeriodicSamplesMapper(start=20000000, step=100000, end=30000000, window=None, functionId=None, rawSource=true, offsetMs=None)
          |-----E~MultiSchemaPartitionsExec(dataset=timeseries, shard=17, chunkMethod=TimeRangeChunkScan(19700000,30000000), filters=List(ColumnFilter(job,Equals(baz)), ColumnFilter(__name__,Equals(foo))), colName=None, schema=None) on ActorPlanDispatcher(Actor[akka://default/system/testProbe-1#1929473151],raw)
          |-T~PeriodicSamplesMapper(start=20000000, step=100000, end=30000000, window=None, functionId=None, rawSource=true, offsetMs=None)
          |--E~MultiSchemaPartitionsExec(dataset=timeseries, shard=1, chunkMethod=TimeRangeChunkScan(19700000,30000000), filters=List(ColumnFilter(job,Equals(baz)), ColumnFilter(__name__,Equals(bat))), colName=None, schema=None) on ActorPlanDispatcher(Actor[akka://default/system/testProbe-1#1929473151],raw)
          |-T~PeriodicSamplesMapper(start=20000000, step=100000, end=30000000, window=None, functionId=None, rawSource=true, offsetMs=None)
          |--E~MultiSchemaPartitionsExec(dataset=timeseries, shard=17, chunkMethod=TimeRangeChunkScan(19700000,30000000), filters=List(ColumnFilter(job,Equals(baz)), ColumnFilter(__name__,Equals(bat))), colName=None, schema=None) on ActorPlanDispatcher(Actor[akka://default/system/testProbe-1#1929473151],raw)""".stripMargin),
      // Should only pushdown aggregate when join 'on' labels are not TS label supersets.
      ("""sum(foo{job="baz"}) by (app) + on() bat{job="baz"}""",
        """E~BinaryJoinExec(binaryOp=ADD, on=List(), ignoring=List()) on ActorPlanDispatcher(Actor[akka://default/system/testProbe-1#1929473151],raw)
          |-T~AggregatePresenter(aggrOp=Sum, aggrParams=List(), rangeParams=RangeParams(20000,100,30000))
          |--E~LocalPartitionReduceAggregateExec(aggrOp=Sum, aggrParams=List()) on ActorPlanDispatcher(Actor[akka://default/system/testProbe-1#1929473151],raw)
          |---T~AggregateMapReduce(aggrOp=Sum, aggrParams=List(), without=List(), by=List(app))
          |----T~PeriodicSamplesMapper(start=20000000, step=100000, end=30000000, window=None, functionId=None, rawSource=true, offsetMs=None)
          |-----E~MultiSchemaPartitionsExec(dataset=timeseries, shard=1, chunkMethod=TimeRangeChunkScan(19700000,30000000), filters=List(ColumnFilter(job,Equals(baz)), ColumnFilter(__name__,Equals(foo))), colName=None, schema=None) on InProcessPlanDispatcher(QueryConfig(10 seconds,300000,1,50,antlr,true,true,None,None,true,false,true))
          |-T~AggregatePresenter(aggrOp=Sum, aggrParams=List(), rangeParams=RangeParams(20000,100,30000))
          |--E~LocalPartitionReduceAggregateExec(aggrOp=Sum, aggrParams=List()) on ActorPlanDispatcher(Actor[akka://default/system/testProbe-1#1929473151],raw)
          |---T~AggregateMapReduce(aggrOp=Sum, aggrParams=List(), without=List(), by=List(app))
          |----T~PeriodicSamplesMapper(start=20000000, step=100000, end=30000000, window=None, functionId=None, rawSource=true, offsetMs=None)
          |-----E~MultiSchemaPartitionsExec(dataset=timeseries, shard=17, chunkMethod=TimeRangeChunkScan(19700000,30000000), filters=List(ColumnFilter(job,Equals(baz)), ColumnFilter(__name__,Equals(foo))), colName=None, schema=None) on InProcessPlanDispatcher(QueryConfig(10 seconds,300000,1,50,antlr,true,true,None,None,true,false,true))
          |-T~PeriodicSamplesMapper(start=20000000, step=100000, end=30000000, window=None, functionId=None, rawSource=true, offsetMs=None)
          |--E~MultiSchemaPartitionsExec(dataset=timeseries, shard=1, chunkMethod=TimeRangeChunkScan(19700000,30000000), filters=List(ColumnFilter(job,Equals(baz)), ColumnFilter(__name__,Equals(bat))), colName=None, schema=None) on ActorPlanDispatcher(Actor[akka://default/system/testProbe-1#1929473151],raw)
          |-T~PeriodicSamplesMapper(start=20000000, step=100000, end=30000000, window=None, functionId=None, rawSource=true, offsetMs=None)
          |--E~MultiSchemaPartitionsExec(dataset=timeseries, shard=17, chunkMethod=TimeRangeChunkScan(19700000,30000000), filters=List(ColumnFilter(job,Equals(baz)), ColumnFilter(__name__,Equals(bat))), colName=None, schema=None) on ActorPlanDispatcher(Actor[akka://default/system/testProbe-1#1929473151],raw)""".stripMargin),
      // Should pushdown join and aggregate when by/on labels are TS label supersets.
      ("""sum(foo{job="baz"}) by (app) + on(app) bat{job="baz"}""",
        """E~LocalPartitionDistConcatExec() on ActorPlanDispatcher(Actor[akka://default/system/testProbe-1#1929473151],raw)
          |-E~BinaryJoinExec(binaryOp=ADD, on=List(app), ignoring=List()) on ActorPlanDispatcher(Actor[akka://default/system/testProbe-1#1929473151],raw)
          |--T~AggregatePresenter(aggrOp=Sum, aggrParams=List(), rangeParams=RangeParams(20000,100,30000))
          |---E~LocalPartitionReduceAggregateExec(aggrOp=Sum, aggrParams=List()) on InProcessPlanDispatcher(QueryConfig(10 seconds,300000,1,50,antlr,true,true,None,None,true,false,true))
          |----T~AggregateMapReduce(aggrOp=Sum, aggrParams=List(), without=List(), by=List(app))
          |-----T~PeriodicSamplesMapper(start=20000000, step=100000, end=30000000, window=None, functionId=None, rawSource=true, offsetMs=None)
          |------E~MultiSchemaPartitionsExec(dataset=timeseries, shard=1, chunkMethod=TimeRangeChunkScan(19700000,30000000), filters=List(ColumnFilter(job,Equals(baz)), ColumnFilter(__name__,Equals(foo))), colName=None, schema=None) on InProcessPlanDispatcher(QueryConfig(10 seconds,300000,1,50,antlr,true,true,None,None,true,false,true))
          |--T~PeriodicSamplesMapper(start=20000000, step=100000, end=30000000, window=None, functionId=None, rawSource=true, offsetMs=None)
          |---E~MultiSchemaPartitionsExec(dataset=timeseries, shard=1, chunkMethod=TimeRangeChunkScan(19700000,30000000), filters=List(ColumnFilter(job,Equals(baz)), ColumnFilter(__name__,Equals(bat))), colName=None, schema=None) on InProcessPlanDispatcher(QueryConfig(10 seconds,300000,1,50,antlr,true,true,None,None,true,false,true))
          |-E~BinaryJoinExec(binaryOp=ADD, on=List(app), ignoring=List()) on ActorPlanDispatcher(Actor[akka://default/system/testProbe-1#1929473151],raw)
          |--T~AggregatePresenter(aggrOp=Sum, aggrParams=List(), rangeParams=RangeParams(20000,100,30000))
          |---E~LocalPartitionReduceAggregateExec(aggrOp=Sum, aggrParams=List()) on InProcessPlanDispatcher(QueryConfig(10 seconds,300000,1,50,antlr,true,true,None,None,true,false,true))
          |----T~AggregateMapReduce(aggrOp=Sum, aggrParams=List(), without=List(), by=List(app))
          |-----T~PeriodicSamplesMapper(start=20000000, step=100000, end=30000000, window=None, functionId=None, rawSource=true, offsetMs=None)
          |------E~MultiSchemaPartitionsExec(dataset=timeseries, shard=17, chunkMethod=TimeRangeChunkScan(19700000,30000000), filters=List(ColumnFilter(job,Equals(baz)), ColumnFilter(__name__,Equals(foo))), colName=None, schema=None) on InProcessPlanDispatcher(QueryConfig(10 seconds,300000,1,50,antlr,true,true,None,None,true,false,true))
          |--T~PeriodicSamplesMapper(start=20000000, step=100000, end=30000000, window=None, functionId=None, rawSource=true, offsetMs=None)
          |---E~MultiSchemaPartitionsExec(dataset=timeseries, shard=17, chunkMethod=TimeRangeChunkScan(19700000,30000000), filters=List(ColumnFilter(job,Equals(baz)), ColumnFilter(__name__,Equals(bat))), colName=None, schema=None) on InProcessPlanDispatcher(QueryConfig(10 seconds,300000,1,50,antlr,true,true,None,None,true,false,true))""".stripMargin),
      // Should pushdown join and aggregates when by/on labels are TS label supersets.
      ("""sum(foo{job="baz"}) by (app) + on(app) sum(bat{job="baz"}) by (app)""",
        """E~LocalPartitionDistConcatExec() on ActorPlanDispatcher(Actor[akka://default/system/testProbe-1#1929473151],raw)
          |-E~BinaryJoinExec(binaryOp=ADD, on=List(app), ignoring=List()) on ActorPlanDispatcher(Actor[akka://default/system/testProbe-1#1929473151],raw)
          |--T~AggregatePresenter(aggrOp=Sum, aggrParams=List(), rangeParams=RangeParams(20000,100,30000))
          |---E~LocalPartitionReduceAggregateExec(aggrOp=Sum, aggrParams=List()) on InProcessPlanDispatcher(QueryConfig(10 seconds,300000,1,50,antlr,true,true,None,None,true,false,true))
          |----T~AggregateMapReduce(aggrOp=Sum, aggrParams=List(), without=List(), by=List(app))
          |-----T~PeriodicSamplesMapper(start=20000000, step=100000, end=30000000, window=None, functionId=None, rawSource=true, offsetMs=None)
          |------E~MultiSchemaPartitionsExec(dataset=timeseries, shard=1, chunkMethod=TimeRangeChunkScan(19700000,30000000), filters=List(ColumnFilter(job,Equals(baz)), ColumnFilter(__name__,Equals(foo))), colName=None, schema=None) on InProcessPlanDispatcher(QueryConfig(10 seconds,300000,1,50,antlr,true,true,None,None,true,false,true))
          |--T~AggregatePresenter(aggrOp=Sum, aggrParams=List(), rangeParams=RangeParams(20000,100,30000))
          |---E~LocalPartitionReduceAggregateExec(aggrOp=Sum, aggrParams=List()) on InProcessPlanDispatcher(QueryConfig(10 seconds,300000,1,50,antlr,true,true,None,None,true,false,true))
          |----T~AggregateMapReduce(aggrOp=Sum, aggrParams=List(), without=List(), by=List(app))
          |-----T~PeriodicSamplesMapper(start=20000000, step=100000, end=30000000, window=None, functionId=None, rawSource=true, offsetMs=None)
          |------E~MultiSchemaPartitionsExec(dataset=timeseries, shard=1, chunkMethod=TimeRangeChunkScan(19700000,30000000), filters=List(ColumnFilter(job,Equals(baz)), ColumnFilter(__name__,Equals(bat))), colName=None, schema=None) on InProcessPlanDispatcher(QueryConfig(10 seconds,300000,1,50,antlr,true,true,None,None,true,false,true))
          |-E~BinaryJoinExec(binaryOp=ADD, on=List(app), ignoring=List()) on ActorPlanDispatcher(Actor[akka://default/system/testProbe-1#1929473151],raw)
          |--T~AggregatePresenter(aggrOp=Sum, aggrParams=List(), rangeParams=RangeParams(20000,100,30000))
          |---E~LocalPartitionReduceAggregateExec(aggrOp=Sum, aggrParams=List()) on InProcessPlanDispatcher(QueryConfig(10 seconds,300000,1,50,antlr,true,true,None,None,true,false,true))
          |----T~AggregateMapReduce(aggrOp=Sum, aggrParams=List(), without=List(), by=List(app))
          |-----T~PeriodicSamplesMapper(start=20000000, step=100000, end=30000000, window=None, functionId=None, rawSource=true, offsetMs=None)
          |------E~MultiSchemaPartitionsExec(dataset=timeseries, shard=17, chunkMethod=TimeRangeChunkScan(19700000,30000000), filters=List(ColumnFilter(job,Equals(baz)), ColumnFilter(__name__,Equals(foo))), colName=None, schema=None) on InProcessPlanDispatcher(QueryConfig(10 seconds,300000,1,50,antlr,true,true,None,None,true,false,true))
          |--T~AggregatePresenter(aggrOp=Sum, aggrParams=List(), rangeParams=RangeParams(20000,100,30000))
          |---E~LocalPartitionReduceAggregateExec(aggrOp=Sum, aggrParams=List()) on InProcessPlanDispatcher(QueryConfig(10 seconds,300000,1,50,antlr,true,true,None,None,true,false,true))
          |----T~AggregateMapReduce(aggrOp=Sum, aggrParams=List(), without=List(), by=List(app))
          |-----T~PeriodicSamplesMapper(start=20000000, step=100000, end=30000000, window=None, functionId=None, rawSource=true, offsetMs=None)
          |------E~MultiSchemaPartitionsExec(dataset=timeseries, shard=17, chunkMethod=TimeRangeChunkScan(19700000,30000000), filters=List(ColumnFilter(job,Equals(baz)), ColumnFilter(__name__,Equals(bat))), colName=None, schema=None) on InProcessPlanDispatcher(QueryConfig(10 seconds,300000,1,50,antlr,true,true,None,None,true,false,true))""".stripMargin),
      // Should pushdown only one aggregate when other 'by' labels are not TS label supersets.
      ("""sum(foo{job="baz"}) by (app) + on(app) sum(bat{job="baz"}) by ()""",
        """E~BinaryJoinExec(binaryOp=ADD, on=List(app), ignoring=List()) on ActorPlanDispatcher(Actor[akka://default/system/testProbe-1#1929473151],raw)
          |-T~AggregatePresenter(aggrOp=Sum, aggrParams=List(), rangeParams=RangeParams(20000,100,30000))
          |--E~LocalPartitionReduceAggregateExec(aggrOp=Sum, aggrParams=List()) on ActorPlanDispatcher(Actor[akka://default/system/testProbe-1#1929473151],raw)
          |---T~AggregateMapReduce(aggrOp=Sum, aggrParams=List(), without=List(), by=List(app))
          |----T~PeriodicSamplesMapper(start=20000000, step=100000, end=30000000, window=None, functionId=None, rawSource=true, offsetMs=None)
          |-----E~MultiSchemaPartitionsExec(dataset=timeseries, shard=1, chunkMethod=TimeRangeChunkScan(19700000,30000000), filters=List(ColumnFilter(job,Equals(baz)), ColumnFilter(__name__,Equals(foo))), colName=None, schema=None) on InProcessPlanDispatcher(QueryConfig(10 seconds,300000,1,50,antlr,true,true,None,None,true,false,true))
          |-T~AggregatePresenter(aggrOp=Sum, aggrParams=List(), rangeParams=RangeParams(20000,100,30000))
          |--E~LocalPartitionReduceAggregateExec(aggrOp=Sum, aggrParams=List()) on ActorPlanDispatcher(Actor[akka://default/system/testProbe-1#1929473151],raw)
          |---T~AggregateMapReduce(aggrOp=Sum, aggrParams=List(), without=List(), by=List(app))
          |----T~PeriodicSamplesMapper(start=20000000, step=100000, end=30000000, window=None, functionId=None, rawSource=true, offsetMs=None)
          |-----E~MultiSchemaPartitionsExec(dataset=timeseries, shard=17, chunkMethod=TimeRangeChunkScan(19700000,30000000), filters=List(ColumnFilter(job,Equals(baz)), ColumnFilter(__name__,Equals(foo))), colName=None, schema=None) on InProcessPlanDispatcher(QueryConfig(10 seconds,300000,1,50,antlr,true,true,None,None,true,false,true))
          |-T~AggregatePresenter(aggrOp=Sum, aggrParams=List(), rangeParams=RangeParams(20000,100,30000))
          |--E~LocalPartitionReduceAggregateExec(aggrOp=Sum, aggrParams=List()) on ActorPlanDispatcher(Actor[akka://default/system/testProbe-1#1929473151],raw)
          |---T~AggregateMapReduce(aggrOp=Sum, aggrParams=List(), without=List(), by=List())
          |----T~PeriodicSamplesMapper(start=20000000, step=100000, end=30000000, window=None, functionId=None, rawSource=true, offsetMs=None)
          |-----E~MultiSchemaPartitionsExec(dataset=timeseries, shard=1, chunkMethod=TimeRangeChunkScan(19700000,30000000), filters=List(ColumnFilter(job,Equals(baz)), ColumnFilter(__name__,Equals(bat))), colName=None, schema=None) on ActorPlanDispatcher(Actor[akka://default/system/testProbe-1#1929473151],raw)
          |---T~AggregateMapReduce(aggrOp=Sum, aggrParams=List(), without=List(), by=List())
          |----T~PeriodicSamplesMapper(start=20000000, step=100000, end=30000000, window=None, functionId=None, rawSource=true, offsetMs=None)
          |-----E~MultiSchemaPartitionsExec(dataset=timeseries, shard=17, chunkMethod=TimeRangeChunkScan(19700000,30000000), filters=List(ColumnFilter(job,Equals(baz)), ColumnFilter(__name__,Equals(bat))), colName=None, schema=None) on ActorPlanDispatcher(Actor[akka://default/system/testProbe-1#1929473151],raw)""".stripMargin),
      // Should pushdown join and aggregates when by/on labels are TS label supersets.
      ("""sum(foo{job="baz"} + on(app) bat{job="baz"}) by (app)""",
        """E~LocalPartitionDistConcatExec() on ActorPlanDispatcher(Actor[akka://default/system/testProbe-1#1929473151],raw)
          |-T~AggregatePresenter(aggrOp=Sum, aggrParams=List(), rangeParams=RangeParams(20000,100,30000))
          |--E~LocalPartitionReduceAggregateExec(aggrOp=Sum, aggrParams=List()) on ActorPlanDispatcher(Actor[akka://default/system/testProbe-1#1929473151],raw)
          |---T~AggregateMapReduce(aggrOp=Sum, aggrParams=List(), without=List(), by=List(app))
          |----E~BinaryJoinExec(binaryOp=ADD, on=List(app), ignoring=List()) on InProcessPlanDispatcher(QueryConfig(10 seconds,300000,1,50,antlr,true,true,None,None,true,false,true))
          |-----T~PeriodicSamplesMapper(start=20000000, step=100000, end=30000000, window=None, functionId=None, rawSource=true, offsetMs=None)
          |------E~MultiSchemaPartitionsExec(dataset=timeseries, shard=1, chunkMethod=TimeRangeChunkScan(19700000,30000000), filters=List(ColumnFilter(job,Equals(baz)), ColumnFilter(__name__,Equals(foo))), colName=None, schema=None) on InProcessPlanDispatcher(QueryConfig(10 seconds,300000,1,50,antlr,true,true,None,None,true,false,true))
          |-----T~PeriodicSamplesMapper(start=20000000, step=100000, end=30000000, window=None, functionId=None, rawSource=true, offsetMs=None)
          |------E~MultiSchemaPartitionsExec(dataset=timeseries, shard=1, chunkMethod=TimeRangeChunkScan(19700000,30000000), filters=List(ColumnFilter(job,Equals(baz)), ColumnFilter(__name__,Equals(bat))), colName=None, schema=None) on InProcessPlanDispatcher(QueryConfig(10 seconds,300000,1,50,antlr,true,true,None,None,true,false,true))
          |-T~AggregatePresenter(aggrOp=Sum, aggrParams=List(), rangeParams=RangeParams(20000,100,30000))
          |--E~LocalPartitionReduceAggregateExec(aggrOp=Sum, aggrParams=List()) on ActorPlanDispatcher(Actor[akka://default/system/testProbe-1#1929473151],raw)
          |---T~AggregateMapReduce(aggrOp=Sum, aggrParams=List(), without=List(), by=List(app))
          |----E~BinaryJoinExec(binaryOp=ADD, on=List(app), ignoring=List()) on InProcessPlanDispatcher(QueryConfig(10 seconds,300000,1,50,antlr,true,true,None,None,true,false,true))
          |-----T~PeriodicSamplesMapper(start=20000000, step=100000, end=30000000, window=None, functionId=None, rawSource=true, offsetMs=None)
          |------E~MultiSchemaPartitionsExec(dataset=timeseries, shard=17, chunkMethod=TimeRangeChunkScan(19700000,30000000), filters=List(ColumnFilter(job,Equals(baz)), ColumnFilter(__name__,Equals(foo))), colName=None, schema=None) on InProcessPlanDispatcher(QueryConfig(10 seconds,300000,1,50,antlr,true,true,None,None,true,false,true))
          |-----T~PeriodicSamplesMapper(start=20000000, step=100000, end=30000000, window=None, functionId=None, rawSource=true, offsetMs=None)
          |------E~MultiSchemaPartitionsExec(dataset=timeseries, shard=17, chunkMethod=TimeRangeChunkScan(19700000,30000000), filters=List(ColumnFilter(job,Equals(baz)), ColumnFilter(__name__,Equals(bat))), colName=None, schema=None) on InProcessPlanDispatcher(QueryConfig(10 seconds,300000,1,50,antlr,true,true,None,None,true,false,true))""".stripMargin),
      // Should not pushdown when inner join 'on' labels are not TS superset.
      ("""sum(foo{job="baz"} + on() bat{job="baz"}) by (app)""",
        """T~AggregatePresenter(aggrOp=Sum, aggrParams=List(), rangeParams=RangeParams(20000,100,30000))
          |-E~LocalPartitionReduceAggregateExec(aggrOp=Sum, aggrParams=List()) on ActorPlanDispatcher(Actor[akka://default/system/testProbe-1#1929473151],raw)
          |--T~AggregateMapReduce(aggrOp=Sum, aggrParams=List(), without=List(), by=List(app))
          |---E~BinaryJoinExec(binaryOp=ADD, on=List(), ignoring=List()) on ActorPlanDispatcher(Actor[akka://default/system/testProbe-1#1929473151],raw)
          |----T~PeriodicSamplesMapper(start=20000000, step=100000, end=30000000, window=None, functionId=None, rawSource=true, offsetMs=None)
          |-----E~MultiSchemaPartitionsExec(dataset=timeseries, shard=1, chunkMethod=TimeRangeChunkScan(19700000,30000000), filters=List(ColumnFilter(job,Equals(baz)), ColumnFilter(__name__,Equals(foo))), colName=None, schema=None) on ActorPlanDispatcher(Actor[akka://default/system/testProbe-1#1929473151],raw)
          |----T~PeriodicSamplesMapper(start=20000000, step=100000, end=30000000, window=None, functionId=None, rawSource=true, offsetMs=None)
          |-----E~MultiSchemaPartitionsExec(dataset=timeseries, shard=17, chunkMethod=TimeRangeChunkScan(19700000,30000000), filters=List(ColumnFilter(job,Equals(baz)), ColumnFilter(__name__,Equals(foo))), colName=None, schema=None) on ActorPlanDispatcher(Actor[akka://default/system/testProbe-1#1929473151],raw)
          |----T~PeriodicSamplesMapper(start=20000000, step=100000, end=30000000, window=None, functionId=None, rawSource=true, offsetMs=None)
          |-----E~MultiSchemaPartitionsExec(dataset=timeseries, shard=1, chunkMethod=TimeRangeChunkScan(19700000,30000000), filters=List(ColumnFilter(job,Equals(baz)), ColumnFilter(__name__,Equals(bat))), colName=None, schema=None) on ActorPlanDispatcher(Actor[akka://default/system/testProbe-1#1929473151],raw)
          |----T~PeriodicSamplesMapper(start=20000000, step=100000, end=30000000, window=None, functionId=None, rawSource=true, offsetMs=None)
          |-----E~MultiSchemaPartitionsExec(dataset=timeseries, shard=17, chunkMethod=TimeRangeChunkScan(19700000,30000000), filters=List(ColumnFilter(job,Equals(baz)), ColumnFilter(__name__,Equals(bat))), colName=None, schema=None) on ActorPlanDispatcher(Actor[akka://default/system/testProbe-1#1929473151],raw)""".stripMargin),
      // Should only pushdown join when aggregate 'by' labels are not TS superset.
      ("""sum(foo{job="baz"} + on(app) bat{job="baz"}) by ()""",
        """T~AggregatePresenter(aggrOp=Sum, aggrParams=List(), rangeParams=RangeParams(20000,100,30000))
          |-E~LocalPartitionReduceAggregateExec(aggrOp=Sum, aggrParams=List()) on ActorPlanDispatcher(Actor[akka://default/system/testProbe-1#1929473151],raw)
          |--T~AggregateMapReduce(aggrOp=Sum, aggrParams=List(), without=List(), by=List())
          |---E~BinaryJoinExec(binaryOp=ADD, on=List(app), ignoring=List()) on ActorPlanDispatcher(Actor[akka://default/system/testProbe-1#1929473151],raw)
          |----T~PeriodicSamplesMapper(start=20000000, step=100000, end=30000000, window=None, functionId=None, rawSource=true, offsetMs=None)
          |-----E~MultiSchemaPartitionsExec(dataset=timeseries, shard=1, chunkMethod=TimeRangeChunkScan(19700000,30000000), filters=List(ColumnFilter(job,Equals(baz)), ColumnFilter(__name__,Equals(foo))), colName=None, schema=None) on InProcessPlanDispatcher(QueryConfig(10 seconds,300000,1,50,antlr,true,true,None,None,true,false,true))
          |----T~PeriodicSamplesMapper(start=20000000, step=100000, end=30000000, window=None, functionId=None, rawSource=true, offsetMs=None)
          |-----E~MultiSchemaPartitionsExec(dataset=timeseries, shard=1, chunkMethod=TimeRangeChunkScan(19700000,30000000), filters=List(ColumnFilter(job,Equals(baz)), ColumnFilter(__name__,Equals(bat))), colName=None, schema=None) on InProcessPlanDispatcher(QueryConfig(10 seconds,300000,1,50,antlr,true,true,None,None,true,false,true))
          |--T~AggregateMapReduce(aggrOp=Sum, aggrParams=List(), without=List(), by=List())
          |---E~BinaryJoinExec(binaryOp=ADD, on=List(app), ignoring=List()) on ActorPlanDispatcher(Actor[akka://default/system/testProbe-1#1929473151],raw)
          |----T~PeriodicSamplesMapper(start=20000000, step=100000, end=30000000, window=None, functionId=None, rawSource=true, offsetMs=None)
          |-----E~MultiSchemaPartitionsExec(dataset=timeseries, shard=17, chunkMethod=TimeRangeChunkScan(19700000,30000000), filters=List(ColumnFilter(job,Equals(baz)), ColumnFilter(__name__,Equals(foo))), colName=None, schema=None) on InProcessPlanDispatcher(QueryConfig(10 seconds,300000,1,50,antlr,true,true,None,None,true,false,true))
          |----T~PeriodicSamplesMapper(start=20000000, step=100000, end=30000000, window=None, functionId=None, rawSource=true, offsetMs=None)
          |-----E~MultiSchemaPartitionsExec(dataset=timeseries, shard=17, chunkMethod=TimeRangeChunkScan(19700000,30000000), filters=List(ColumnFilter(job,Equals(baz)), ColumnFilter(__name__,Equals(bat))), colName=None, schema=None) on InProcessPlanDispatcher(QueryConfig(10 seconds,300000,1,50,antlr,true,true,None,None,true,false,true))""".stripMargin)
    )
    queryExpectedPairs.foreach{ case (query, expected) =>
      val lp = Parser.queryRangeToLogicalPlan(query, TimeStepParams(20000, 100, 30000))
      val execPlan = engine.materialize(lp, QueryContext(promQlQueryParams, plannerParams = PlannerParams
      (spreadOverride = Some(FunctionalSpreadProvider(spread)),
        targetSchemaProviderOverride = Some(FunctionalTargetSchemaProvider(targetSchema)), queryTimeoutMillis = 1000000)))
      try {
        validatePlan(execPlan, expected)
      } catch {
        case e: TestFailedException =>
          println(s"Plan validation failed for query: $query")
          throw e
      }
    }
  }

  // end

  it("should stitch results when spread changes during query range") {
    val lp = Parser.queryRangeToLogicalPlan("""foo{job="bar"}""", TimeStepParams(20000, 100, 30000))
    def spread(filter: Seq[ColumnFilter]): Seq[SpreadChange] = {
      Seq(SpreadChange(0, 1), SpreadChange(25000000, 2)) // spread change time is in ms
    }
    val execPlan = engine.materialize(lp, QueryContext(promQlQueryParams, plannerParams = PlannerParams
    (spreadOverride = Some(FunctionalSpreadProvider(spread)), queryTimeoutMillis = 1000000)))
    execPlan.rangeVectorTransformers.head.isInstanceOf[StitchRvsMapper] shouldEqual true
  }

  it("should not stitch results when spread has not changed in query range") {
    val lp = Parser.queryRangeToLogicalPlan("""foo{job="bar"}""", TimeStepParams(20000, 100, 30000))
    def spread(filter: Seq[ColumnFilter]): Seq[SpreadChange] = {
      Seq(SpreadChange(0, 1), SpreadChange(35000000, 2))
    }
    val execPlan = engine.materialize(lp, QueryContext(promQlQueryParams, plannerParams = PlannerParams
    (spreadOverride = Some(FunctionalSpreadProvider(spread)), queryTimeoutMillis = 1000000)))
    execPlan.rangeVectorTransformers.isEmpty shouldEqual true
  }

  it("should stitch results before binary join when spread changed in query range") {
    val lp = Parser.queryRangeToLogicalPlan("""count(foo{job="bar"} + baz{job="bar"})""",
      TimeStepParams(20000, 100, 30000))
    def spread(filter: Seq[ColumnFilter]): Seq[SpreadChange] = {
      Seq(SpreadChange(0, 1), SpreadChange(25000000, 2))
    }
    val execPlan = engine.materialize(lp, QueryContext(promQlQueryParams, plannerParams = PlannerParams
    (spreadOverride = Some(FunctionalSpreadProvider(spread)), queryTimeoutMillis = 1000000)))
    val binaryJoinNode = execPlan.children(0)
    binaryJoinNode.isInstanceOf[BinaryJoinExec] shouldEqual true
    binaryJoinNode.children.size shouldEqual 2
    binaryJoinNode.children.foreach(_.isInstanceOf[StitchRvsExec] shouldEqual true)
  }

  it("should not stitch results before binary join when spread has not changed in query range") {
    val lp = Parser.queryRangeToLogicalPlan("""count(foo{job="bar"} + baz{job="bar"})""",
      TimeStepParams(20000, 100, 30000))
    def spread(filter: Seq[ColumnFilter]): Seq[SpreadChange] = {
      Seq(SpreadChange(0, 1), SpreadChange(35000000, 2))
    }
    val execPlan = engine.materialize(lp, QueryContext(promQlQueryParams, plannerParams = PlannerParams
    (spreadOverride = Some(FunctionalSpreadProvider(spread)), queryTimeoutMillis = 1000000)))
    val binaryJoinNode = execPlan.children(0)
    binaryJoinNode.isInstanceOf[BinaryJoinExec] shouldEqual true
    binaryJoinNode.children.foreach(_.isInstanceOf[StitchRvsExec] should not equal true)
  }

  it ("should generate SetOperatorExec for LogicalPlan with Set operator") {
    // final logical plan
    val logicalPlan = BinaryJoin(summed1, BinaryOperator.LAND, Cardinality.ManyToMany, summed2)

    // materialized exec plan
    val execPlan = engine.materialize(logicalPlan, QueryContext(origQueryParams = promQlQueryParams))

    execPlan.isInstanceOf[SetOperatorExec] shouldEqual true
    execPlan.children.foreach { l1 =>
      // Now there should be single level of reduce because we have 2 shards
      l1.isInstanceOf[LocalPartitionReduceAggregateExec] shouldEqual true
      l1.children.foreach { l2 =>
        l2.isInstanceOf[MultiSchemaPartitionsExec] shouldEqual true
        l2.rangeVectorTransformers.size shouldEqual 2
        l2.rangeVectorTransformers(0).isInstanceOf[PeriodicSamplesMapper] shouldEqual true
        l2.rangeVectorTransformers(1).isInstanceOf[AggregateMapReduce] shouldEqual true
      }
    }
  }

  it("should bound queries until retention period and drop instants outside retention period") {
    val nowSeconds = System.currentTimeMillis() / 1000
     val planner = new SingleClusterPlanner(dataset, schemas, mapperRef,
       earliestRetainedTimestampFn = nowSeconds * 1000 - 3.days.toMillis, queryConfig, "raw")

    // Case 1: no offset or window
    val logicalPlan1 = Parser.queryRangeToLogicalPlan("""foo{job="bar"}""",
      TimeStepParams(nowSeconds - 4.days.toSeconds, 1.minute.toSeconds, nowSeconds))

    val ep1 = planner.materialize(logicalPlan1, QueryContext()).asInstanceOf[LocalPartitionDistConcatExec]
    val psm1 = ep1.children.head.asInstanceOf[MultiSchemaPartitionsExec]
                .rangeVectorTransformers.head.asInstanceOf[PeriodicSamplesMapper]
    psm1.startMs shouldEqual (nowSeconds * 1000
                            - 3.days.toMillis // retention
                            + 1.minute.toMillis // step
                            + WindowConstants.staleDataLookbackMillis) // default window

    // Case 2: no offset, some window
    val logicalPlan2 = Parser.queryRangeToLogicalPlan("""rate(foo{job="bar"}[20m])""",
      TimeStepParams(nowSeconds - 4.days.toSeconds, 1.minute.toSeconds, nowSeconds))

    val ep2 = planner.materialize(logicalPlan2, QueryContext()).asInstanceOf[LocalPartitionDistConcatExec]
    val psm2 = ep2.children.head.asInstanceOf[MultiSchemaPartitionsExec]
      .rangeVectorTransformers.head.asInstanceOf[PeriodicSamplesMapper]
    psm2.startMs shouldEqual (nowSeconds * 1000
      - 3.days.toMillis // retention
      + 1.minute.toMillis // step
      + 20.minutes.toMillis) // window
    psm2.endMs shouldEqual nowSeconds * 1000

    // Case 3: offset and some window
    val logicalPlan3 = Parser.queryRangeToLogicalPlan("""rate(foo{job="bar"}[20m] offset 15m)""",
      TimeStepParams(nowSeconds - 4.days.toSeconds, 1.minute.toSeconds, nowSeconds))

    val ep3 = planner.materialize(logicalPlan3, QueryContext()).asInstanceOf[LocalPartitionDistConcatExec]
    val psm3 = ep3.children.head.asInstanceOf[MultiSchemaPartitionsExec]
      .rangeVectorTransformers.head.asInstanceOf[PeriodicSamplesMapper]
    psm3.startMs shouldEqual (nowSeconds * 1000
      - 3.days.toMillis // retention
      + 1.minute.toMillis // step
      + 20.minutes.toMillis  // window
      + 15.minutes.toMillis) // offset

    // Case 4: outside retention
    val logicalPlan4 = Parser.queryRangeToLogicalPlan("""foo{job="bar"}""",
      TimeStepParams(nowSeconds - 10.days.toSeconds, 1.minute.toSeconds, nowSeconds - 5.days.toSeconds))
    val ep4 = planner.materialize(logicalPlan4, QueryContext())
    ep4.isInstanceOf[EmptyResultExec] shouldEqual true
    import GlobalScheduler._
    val res = ep4.dispatcher.dispatch(ExecPlanWithClientParams(ep4, ClientParams
    (ep4.queryContext.plannerParams.queryTimeoutMillis)), UnsupportedChunkSource()).runToFuture.futureValue.asInstanceOf[QueryResult]
    res.result.isEmpty shouldEqual true
  }

  it("should materialize instant queries with lookback == retention correctly") {
    val nowSeconds = System.currentTimeMillis() / 1000
    val planner = new SingleClusterPlanner(dataset, schemas, mapperRef,
      earliestRetainedTimestampFn = nowSeconds * 1000 - 3.days.toMillis, queryConfig, "raw")

    val logicalPlan = Parser.queryRangeToLogicalPlan("""sum(rate(foo{job="bar"}[3d]))""",
      TimeStepParams(nowSeconds, 1.minute.toSeconds, nowSeconds))

    val ep = planner.materialize(logicalPlan, QueryContext(origQueryParams = PromQlQueryParams
    ("""sum(rate(foo{job="bar"}[3d]))""",1000, 100, 1000))).asInstanceOf[LocalPartitionReduceAggregateExec]
    val psm = ep.children.head.asInstanceOf[MultiSchemaPartitionsExec]
      .rangeVectorTransformers.head.asInstanceOf[PeriodicSamplesMapper]
    psm.startMs shouldEqual (nowSeconds * 1000)
    psm.endMs shouldEqual (nowSeconds * 1000)
  }

  it("should generate execPlan with offset") {
    val t = TimeStepParams(700, 1000, 10000)
    val lp = Parser.queryRangeToLogicalPlan("http_requests_total{job = \"app\"} offset 5m", t)
    val periodicSeries = lp.asInstanceOf[PeriodicSeries]
    periodicSeries.startMs shouldEqual 700000
    periodicSeries.endMs shouldEqual 10000000
    periodicSeries.stepMs shouldEqual 1000000

    val execPlan = engine.materialize(lp, QueryContext(origQueryParams = promQlQueryParams))
    execPlan.children(0).isInstanceOf[MultiSchemaPartitionsExec] shouldEqual(true)
    val multiSchemaExec = execPlan.children(0).asInstanceOf[MultiSchemaPartitionsExec]
    multiSchemaExec.chunkMethod.asInstanceOf[TimeRangeChunkScan].startTime shouldEqual(100000) // (700 - 300 - 300) * 1000
    multiSchemaExec.chunkMethod.asInstanceOf[TimeRangeChunkScan].endTime shouldEqual(9700000) // (10000 - 300) * 1000

    multiSchemaExec.rangeVectorTransformers(0).isInstanceOf[PeriodicSamplesMapper] shouldEqual(true)
    val rvt = multiSchemaExec.rangeVectorTransformers(0).asInstanceOf[PeriodicSamplesMapper]
    rvt.offsetMs.get shouldEqual 300000
    rvt.startWithOffset shouldEqual(400000) // (700 - 300) * 1000
    rvt.endWithOffset shouldEqual (9700000) // (10000 - 300) * 1000
    rvt.startMs shouldEqual 700000 // start and end should be same as query TimeStepParams
    rvt.endMs shouldEqual 10000000
    rvt.stepMs shouldEqual 1000000
  }

  it("should generate execPlan with offset with window") {
    val t = TimeStepParams(700, 1000, 10000)
    val lp = Parser.queryRangeToLogicalPlan("rate(http_requests_total{job = \"app\"}[5m] offset 5m)", t)

    val periodicSeriesPlan = lp.asInstanceOf[PeriodicSeriesWithWindowing]
    periodicSeriesPlan.startMs shouldEqual 700000
    periodicSeriesPlan.endMs shouldEqual 10000000
    periodicSeriesPlan.stepMs shouldEqual 1000000

    val execPlan = engine.materialize(lp, QueryContext(origQueryParams = promQlQueryParams))
    execPlan.children(0).isInstanceOf[MultiSchemaPartitionsExec] shouldEqual(true)
    val multiSchemaExec = execPlan.children(0).asInstanceOf[MultiSchemaPartitionsExec]
    multiSchemaExec.chunkMethod.asInstanceOf[TimeRangeChunkScan].startTime shouldEqual(100000)
    multiSchemaExec.chunkMethod.asInstanceOf[TimeRangeChunkScan].endTime shouldEqual(9700000)

    multiSchemaExec.rangeVectorTransformers.head.isInstanceOf[PeriodicSamplesMapper] shouldEqual(true)
    val rvt = multiSchemaExec.rangeVectorTransformers(0).asInstanceOf[PeriodicSamplesMapper]
    rvt.offsetMs.get shouldEqual(300000)
    rvt.startWithOffset shouldEqual(400000) // (700 - 300) * 1000
    rvt.endWithOffset shouldEqual (9700000) // (10000 - 300) * 1000
    rvt.startMs shouldEqual 700000
    rvt.endMs shouldEqual 10000000
    rvt.stepMs shouldEqual 1000000
  }

  it ("should replace __name__ with _metric_ in by and without") {
    val dataset = MetricsTestData.timeseriesDatasetWithMetric
    val dsRef = dataset.ref
    val schemas = Schemas(dataset.schema)

    val engine = new SingleClusterPlanner(dataset, schemas, mapperRef, earliestRetainedTimestampFn = 0, queryConfig,
      "raw")

    val logicalPlan1 = Parser.queryRangeToLogicalPlan("""sum(foo{_ns_="bar", _ws_="test"}) by (__name__)""",
      TimeStepParams(1000, 20, 2000))

    val execPlan1 = engine.materialize(logicalPlan1, QueryContext(origQueryParams = promQlQueryParams))

    execPlan1.isInstanceOf[LocalPartitionReduceAggregateExec] shouldEqual true
    execPlan1.children.foreach { l1 =>
      l1.isInstanceOf[MultiSchemaPartitionsExec] shouldEqual true
      l1.rangeVectorTransformers(1).isInstanceOf[AggregateMapReduce] shouldEqual true
      l1.rangeVectorTransformers(1).asInstanceOf[AggregateMapReduce].clauseOpt shouldEqual AggregateClause.byOpt(Seq("_metric_"))
    }

    val logicalPlan2 = Parser.queryRangeToLogicalPlan(
      """sum(foo{_ns_="bar", _ws_="test"})
        |without (__name__, instance)""".stripMargin,
      TimeStepParams(1000, 20, 2000))

    // materialized exec plan
    val execPlan2 = engine.materialize(logicalPlan2, QueryContext(origQueryParams = promQlQueryParams))

    execPlan2.isInstanceOf[LocalPartitionReduceAggregateExec] shouldEqual true
    execPlan2.children.foreach { l1 =>
      l1.isInstanceOf[MultiSchemaPartitionsExec] shouldEqual true
      l1.rangeVectorTransformers(1).isInstanceOf[AggregateMapReduce] shouldEqual true
      l1.rangeVectorTransformers(1).asInstanceOf[AggregateMapReduce].clauseOpt shouldEqual AggregateClause.withoutOpt(Seq("_metric_", "instance"))
    }
  }

  it ("should replace __name__ with _metric_ in ignoring and group_left/group_right") {
      val dataset = MetricsTestData.timeseriesDatasetWithMetric
      val dsRef = dataset.ref
      val schemas = Schemas(dataset.schema)

      val engine = new SingleClusterPlanner(dataset, schemas, mapperRef, earliestRetainedTimestampFn = 0, queryConfig,
        "raw")

      val logicalPlan1 = Parser.queryRangeToLogicalPlan(
        """sum(foo{_ns_="bar1", _ws_="test"}) + ignoring(__name__)
          | sum(foo{_ns_="bar2", _ws_="test"})""".stripMargin,
        TimeStepParams(1000, 20, 2000))
      val execPlan2 = engine.materialize(logicalPlan1, QueryContext(origQueryParams = promQlQueryParams))

      execPlan2.isInstanceOf[BinaryJoinExec] shouldEqual true
      execPlan2.asInstanceOf[BinaryJoinExec].ignoring shouldEqual Seq("_metric_")

      val logicalPlan2 = Parser.queryRangeToLogicalPlan(
        """sum(foo{_ns_="bar1", _ws_="test"}) + ignoring(__name__) group_left(__name__)
          | sum(foo{_ns_="bar2", _ws_="test"})""".stripMargin,
        TimeStepParams(1000, 20, 2000))
      val execPlan3 = engine.materialize(logicalPlan2, QueryContext(origQueryParams = promQlQueryParams))

      execPlan3.isInstanceOf[BinaryJoinExec] shouldEqual true
      execPlan3.asInstanceOf[BinaryJoinExec].include shouldEqual Seq("_metric_")
    }

  it("should generate execPlan for binary join with offset") {
    val t = TimeStepParams(700, 1000, 10000)
    val lp = Parser.queryRangeToLogicalPlan("rate(http_requests_total{job = \"app\"}[5m] offset 5m) / " +
      "rate(http_requests_total{job = \"app\"}[5m])", t)

    val periodicSeriesPlan = lp.asInstanceOf[BinaryJoin]
    periodicSeriesPlan.startMs shouldEqual 700000
    periodicSeriesPlan.endMs shouldEqual 10000000
    periodicSeriesPlan.stepMs shouldEqual 1000000

    val execPlan = engine.materialize(lp, QueryContext(origQueryParams = promQlQueryParams))
    execPlan.isInstanceOf[BinaryJoinExec] shouldEqual(true)
    val binaryJoin = execPlan.asInstanceOf[BinaryJoinExec]

    binaryJoin.lhs(0).isInstanceOf[MultiSchemaPartitionsExec] shouldEqual(true)
    val multiSchemaExec1 = binaryJoin.lhs(0).asInstanceOf[MultiSchemaPartitionsExec]
    multiSchemaExec1.chunkMethod.asInstanceOf[TimeRangeChunkScan].startTime shouldEqual(100000)
    multiSchemaExec1.chunkMethod.asInstanceOf[TimeRangeChunkScan].endTime shouldEqual(9700000)

    multiSchemaExec1.rangeVectorTransformers.head.isInstanceOf[PeriodicSamplesMapper] shouldEqual(true)
    val rvt1 = multiSchemaExec1.rangeVectorTransformers(0).asInstanceOf[PeriodicSamplesMapper]
    rvt1.offsetMs.get shouldEqual(300000)
    rvt1.startWithOffset shouldEqual(400000) // (700 - 300) * 1000
    rvt1.endWithOffset shouldEqual (9700000) // (10000 - 300) * 1000
    rvt1.startMs shouldEqual 700000
    rvt1.endMs shouldEqual 10000000
    rvt1.stepMs shouldEqual 1000000

    binaryJoin.rhs(0).isInstanceOf[MultiSchemaPartitionsExec] shouldEqual(true)
    val multiSchemaExec2 = binaryJoin.rhs(0).asInstanceOf[MultiSchemaPartitionsExec]
    multiSchemaExec2.chunkMethod.asInstanceOf[TimeRangeChunkScan].startTime shouldEqual(400000) // (700 - 300) * 1000
    multiSchemaExec2.chunkMethod.asInstanceOf[TimeRangeChunkScan].endTime shouldEqual(10000000)

    multiSchemaExec2.rangeVectorTransformers.head.isInstanceOf[PeriodicSamplesMapper] shouldEqual(true)
    val rvt2 = multiSchemaExec2.rangeVectorTransformers(0).asInstanceOf[PeriodicSamplesMapper]
    // No offset in rhs
    rvt2.offsetMs.isEmpty shouldEqual true
    rvt2.startWithOffset shouldEqual(700000)
    rvt2.endWithOffset shouldEqual (10000000)
    rvt2.startMs shouldEqual 700000
    rvt2.endMs shouldEqual 10000000
    rvt2.stepMs shouldEqual 1000000
  }

  it("periodicSamplesMapper time should be same as aggregatePresenter time") {
    val now = System.currentTimeMillis()
    val rawRetentionTime = 10.minutes.toMillis
    val logicalPlan = Parser.queryRangeToLogicalPlan("""topk(2, foo{job = "app"})""",
      TimeStepParams(now/1000 - 20.minutes.toSeconds, 1.minute.toSeconds, now/1000))
    val engine = new SingleClusterPlanner(dataset, schemas, mapperRef, earliestRetainedTimestampFn = now -
      rawRetentionTime, queryConfig, "raw")
    val ep = engine.materialize(logicalPlan, QueryContext(origQueryParams = promQlQueryParams))
    ep.isInstanceOf[LocalPartitionReduceAggregateExec] shouldEqual(true)
    val presenterTime = ep.asInstanceOf[LocalPartitionReduceAggregateExec].rangeVectorTransformers.head.asInstanceOf[AggregatePresenter].rangeParams
    val periodicSamplesMapper = ep.children.head.rangeVectorTransformers.head.asInstanceOf[PeriodicSamplesMapper]

    presenterTime.startSecs shouldEqual(periodicSamplesMapper.startMs/1000)
    presenterTime.endSecs shouldEqual(periodicSamplesMapper.endMs/1000)
  }

  it("should generate empty exec plan when end time is less than earliest raw retention time ") {
    val now = System.currentTimeMillis()
    val rawRetention = 10.minutes.toMillis
    val logicalPlan = Parser.queryRangeToLogicalPlan("""topk(2, foo{job = "app"})""",
      TimeStepParams(now/1000 - 20.minutes.toSeconds, 1.minute.toSeconds, now/1000 - 12.minutes.toSeconds))
    val engine = new SingleClusterPlanner(dataset, schemas, mapperRef, earliestRetainedTimestampFn = now - rawRetention,
      queryConfig, "raw")
    val ep = engine.materialize(logicalPlan, QueryContext(origQueryParams = promQlQueryParams))
   ep.isInstanceOf[EmptyResultExec] shouldEqual(true)
  }

  it("should generate execPlan for absent over time") {
    val t = TimeStepParams(700, 1000, 10000)
    val lp = Parser.queryRangeToLogicalPlan("""absent_over_time(http_requests_total{job = "app"}[10m])""", t)

    val execPlan = engine.materialize(lp, QueryContext(origQueryParams = promQlQueryParams))
    execPlan.isInstanceOf[LocalPartitionReduceAggregateExec] shouldEqual true
    execPlan.rangeVectorTransformers.head.isInstanceOf[AbsentFunctionMapper] shouldEqual true
    execPlan.children(0).isInstanceOf[MultiSchemaPartitionsExec] shouldEqual(true)
    val multiSchemaExec = execPlan.children(0).asInstanceOf[MultiSchemaPartitionsExec]

    multiSchemaExec.rangeVectorTransformers.head.isInstanceOf[PeriodicSamplesMapper] shouldEqual(true)
    val rvt = multiSchemaExec.rangeVectorTransformers(0).asInstanceOf[PeriodicSamplesMapper]
    rvt.window.get shouldEqual(10*60*1000)
    rvt.functionId.get.toString shouldEqual(Last.toString)
  }

  it("should generate execPlan for sum on absent over time") {
    val t = TimeStepParams(700, 1000, 10000)
    val lp = Parser.queryRangeToLogicalPlan("""sum(absent_over_time(http_requests_total{job = "app"}[10m]))""", t)

    val execPlan = engine.materialize(lp, QueryContext(origQueryParams = promQlQueryParams))
    execPlan.isInstanceOf[LocalPartitionReduceAggregateExec] shouldEqual true

    execPlan.children.head.isInstanceOf[LocalPartitionReduceAggregateExec] shouldEqual(true)
    execPlan.children.head.rangeVectorTransformers.head.isInstanceOf[AbsentFunctionMapper] shouldEqual true

    val multiSchemaExec = execPlan.children.head.children.head
    multiSchemaExec.rangeVectorTransformers.head.isInstanceOf[PeriodicSamplesMapper] shouldEqual(true)
    val rvt = multiSchemaExec.rangeVectorTransformers(0).asInstanceOf[PeriodicSamplesMapper]
    rvt.window.get shouldEqual(10*60*1000)
    rvt.functionId.get.toString shouldEqual(Last.toString)
  }

  it("should generate execPlan for absent function") {
    val t = TimeStepParams(700, 1000, 10000)
    val lp = Parser.queryRangeToLogicalPlan("""absent(http_requests_total{job = "app"})""", t)

    val execPlan = engine.materialize(lp, QueryContext(origQueryParams = promQlQueryParams))
    execPlan.isInstanceOf[LocalPartitionReduceAggregateExec] shouldEqual true
    execPlan.rangeVectorTransformers.head.isInstanceOf[AbsentFunctionMapper] shouldEqual true
    execPlan.children(0).isInstanceOf[MultiSchemaPartitionsExec] shouldEqual(true)
  }

  it("should convert histogram bucket query") {
    val t = TimeStepParams(700, 1000, 10000)
    val lp = Parser.queryRangeToLogicalPlan("""my_hist_bucket{job="prometheus",le="0.5"}""", t)

    val execPlan = engine.materialize(lp, QueryContext(origQueryParams = promQlQueryParams))
    val multiSchemaPartitionsExec = execPlan.children.head.asInstanceOf[MultiSchemaPartitionsExec]
    // _bucket should be removed from name
    multiSchemaPartitionsExec.filters.filter(_.column == "__name__").head.filter.valuesStrings.
      head.equals("my_hist") shouldEqual true
    // le filter should be removed
    multiSchemaPartitionsExec.filters.filter(_.column == "le").isEmpty shouldEqual true
    multiSchemaPartitionsExec.rangeVectorTransformers(1).isInstanceOf[InstantVectorFunctionMapper].
      shouldEqual(true)
    multiSchemaPartitionsExec.rangeVectorTransformers(1).asInstanceOf[InstantVectorFunctionMapper].funcParams.head.
      isInstanceOf[StaticFuncArgs] shouldEqual(true)
  }

  it("should convert rate histogram bucket query") {
    val t = TimeStepParams(700, 1000, 10000)
    val lp = Parser.queryRangeToLogicalPlan("""rate(my_hist_bucket{job="prometheus",le="0.5"}[10m])""", t)

    val execPlan = engine.materialize(lp, QueryContext(origQueryParams = promQlQueryParams))
    val multiSchemaPartitionsExec = execPlan.children.head.asInstanceOf[MultiSchemaPartitionsExec]
    // _bucket should be removed from name
    multiSchemaPartitionsExec.filters.filter(_.column == "__name__").head.filter.valuesStrings.
      head.equals("my_hist") shouldEqual true
  }

  it("should generate correct execPlan for instant vector functions") {
    // ensures:
    //   (1) the execPlan tree has a LocalPartitionDistConcatExec root, and
    //   (2) the tree has a max depth 1 where all children are MultiSchemaPartitionsExec nodes, and
    //   (3) the final RangeVectorTransformer at each child is an InstantVectorFunctionMapper, and
    //   (4) the InstantVectorFunctionMapper has the appropriate InstantFunctionId
    val queryIdPairs = Seq(
      ("""abs(metric{job="app"})""", InstantFunctionId.Abs),
      ("""ceil(metric{job="app"})""", InstantFunctionId.Ceil),
      ("""clamp_max(metric{job="app"}, 1)""", InstantFunctionId.ClampMax),
      ("""clamp_min(metric{job="app"}, 1)""", InstantFunctionId.ClampMin),
      ("""exp(metric{job="app"})""", InstantFunctionId.Exp),
      ("""floor(metric{job="app"})""", InstantFunctionId.Floor),
      ("""histogram_quantile(0.9, metric{job="app"})""", InstantFunctionId.HistogramQuantile),
      ("""histogram_max_quantile(0.9, metric{job="app"})""", InstantFunctionId.HistogramMaxQuantile),
      ("""histogram_bucket(0.1, metric{job="app"})""", InstantFunctionId.HistogramBucket),
      ("""ln(metric{job="app"})""", InstantFunctionId.Ln),
      ("""log10(metric{job="app"})""", InstantFunctionId.Log10),
      ("""log2(metric{job="app"})""", InstantFunctionId.Log2),
      ("""round(metric{job="app"})""", InstantFunctionId.Round),
      ("""sgn(metric{job="app"})""", InstantFunctionId.Sgn),
      ("""sqrt(metric{job="app"})""", InstantFunctionId.Sqrt),
      ("""days_in_month(metric{job="app"})""", InstantFunctionId.DaysInMonth),
      ("""day_of_month(metric{job="app"})""", InstantFunctionId.DayOfMonth),
      ("""day_of_week(metric{job="app"})""", InstantFunctionId.DayOfWeek),
      ("""hour(metric{job="app"})""", InstantFunctionId.Hour),
      ("""minute(metric{job="app"})""", InstantFunctionId.Minute),
      ("""month(metric{job="app"})""", InstantFunctionId.Month),
      ("""year(metric{job="app"})""", InstantFunctionId.Year)
    )
    for ((query, funcId) <- queryIdPairs) {
      val lp = Parser.queryToLogicalPlan(query, 1000, 1000)
      val execPlan = engine.materialize(lp, QueryContext(origQueryParams = promQlQueryParams))
      execPlan.isInstanceOf[LocalPartitionDistConcatExec] shouldEqual true
      for (child <- execPlan.children) {
        child.isInstanceOf[MultiSchemaPartitionsExec] shouldEqual true
        child.children.size shouldEqual 0
        val finalTransformer = child.asInstanceOf[MultiSchemaPartitionsExec].rangeVectorTransformers.last
        finalTransformer.isInstanceOf[InstantVectorFunctionMapper] shouldEqual true
        finalTransformer.asInstanceOf[InstantVectorFunctionMapper].function shouldEqual funcId
      }
    }
  }

  it("should generate correct execPlan for simple aggregate queries") {
    // ensures:
    //   (1) the execPlan tree has a LocalPartitionReduceAggregateExec root, and
    //   (2) the tree has a max depth 1 where all children are MultiSchemaPartitionsExec nodes, and
    //   (3) the final RangeVectorTransformer at each child is an AggregateMapReduce, and
    //   (4) the AggregateMapReduce has the appropriate InstantFunctionId
    val queryIdPairs = Seq(
      ("""avg(metric{job="app"})""", AggregationOperator.Avg),
      ("""count(metric{job="app"})""", AggregationOperator.Count),
      ("""group(metric{job="app"})""", AggregationOperator.Group),
      ("""sum(metric{job="app"})""", AggregationOperator.Sum),
      ("""min(metric{job="app"})""", AggregationOperator.Min),
      ("""max(metric{job="app"})""", AggregationOperator.Max),
      ("""stddev(metric{job="app"})""", AggregationOperator.Stddev),
      ("""stdvar(metric{job="app"})""", AggregationOperator.Stdvar),
      ("""topk(1, metric{job="app"})""", AggregationOperator.TopK),
      ("""bottomk(1, metric{job="app"})""", AggregationOperator.BottomK),
      ("""count_values(1, metric{job="app"})""", AggregationOperator.CountValues),
      ("""quantile(0.9, metric{job="app"})""", AggregationOperator.Quantile)
    )
    for ((query, funcId) <- queryIdPairs) {
      val lp = Parser.queryToLogicalPlan(query, 1000, 1000)
      val execPlan = engine.materialize(lp, QueryContext(origQueryParams = promQlQueryParams))
      execPlan.isInstanceOf[LocalPartitionReduceAggregateExec] shouldEqual true
      execPlan.asInstanceOf[LocalPartitionReduceAggregateExec].aggrOp shouldEqual funcId
      for (child <- execPlan.children) {
        child.isInstanceOf[MultiSchemaPartitionsExec] shouldEqual true
        child.children.size shouldEqual 0
        val lastTransformer = child.asInstanceOf[MultiSchemaPartitionsExec].rangeVectorTransformers.last
        lastTransformer.isInstanceOf[AggregateMapReduce] shouldEqual true
        lastTransformer.asInstanceOf[AggregateMapReduce].aggrOp shouldEqual funcId
      }
    }
  }

  it("should materialize LabelCardinalityPlan") {
    val filters = Seq(
      ColumnFilter("job", Equals("job")),
      ColumnFilter("__name__", Equals("metric"))
    )
    val lp = LabelCardinality(filters, 0 * 1000, 1634920729000L)

    val queryContext = QueryContext(origQueryParams = promQlQueryParams)
    val execPlan = engine.materialize(lp, queryContext)

    val expected =
      """T~LabelCardinalityPresenter(LabelCardinalityPresenter)
        |-E~LabelCardinalityReduceExec() on ActorPlanDispatcher(Actor[akka://default/system/testProbe-1#758856902],raw)
        |--E~LabelCardinalityExec(shard=3, filters=List(ColumnFilter(job,Equals(job)), ColumnFilter(__name__,Equals(metric))), limit=1000000, startMs=0, endMs=1634920729000) on ActorPlanDispatcher(Actor[akka://default/system/testProbe-1#758856902],raw)
        |--E~LabelCardinalityExec(shard=19, filters=List(ColumnFilter(job,Equals(job)), ColumnFilter(__name__,Equals(metric))), limit=1000000, startMs=0, endMs=1634920729000) on ActorPlanDispatcher(Actor[akka://default/system/testProbe-1#758856902],raw)"""
        .stripMargin
    validatePlan(execPlan, expected)
  }

  it ("should correctly materialize TsCardExec") {
    val shardKeyPrefix = Seq("foo", "bar")
    val numGroupByFields = 3

    val lp = TsCardinalities(shardKeyPrefix, numGroupByFields)
    val execPlan = engine.materialize(lp, QueryContext(origQueryParams = promQlQueryParams))
    execPlan.isInstanceOf[TsCardReduceExec] shouldEqual true

    val reducer = execPlan.asInstanceOf[TsCardReduceExec]
    reducer.children.size shouldEqual mapper.numShards
    reducer.children.foreach{ child =>
      child.isInstanceOf[TsCardExec] shouldEqual true
      val leaf = child.asInstanceOf[TsCardExec]
      leaf.shardKeyPrefix shouldEqual shardKeyPrefix
      leaf.numGroupByFields shouldEqual numGroupByFields
    }
  }

  it("should recursively replace column filters") {
    // TODO: this test should exist in LogicalPlanSpec, but it's substantially easier to run
    //   more comprehensive tests with access to a Parser (filodb.prometheus depends on filodb.query,
    //   so Parser use would give a cyclical dependency).
    val newFilters = Seq(ColumnFilter("new1", Equals("new1val")),
                         ColumnFilter("new2", NotEquals("new2val")))
    val queries = Seq(
        """scalar(my_gauge{l1="foo",new1="bar"})  +  my_gauge{l1="baz",new2="bat"}""",
        """clamp_max(my_counter{new1="foo",new2="bar"},scalar(my_counter{l1="foo",new1="bar"}) )""",
        """absent(my_gauge{l1="foo",l2="bar"})""",
        """scalar(my_counter{l1="foo",new1="bar"}) < bool(my_counter{new1="foo",l2="bar"})""",
        """absent_over_time(my_counter{new1="foo",new2="bar"}[10m])""",
        """absent(my_gauge{new1="foo",l1="bar"})[20m:1m]""",
        """sum_over_time(absent(my_gauge{l2="foo",new2="bar"})[20m:1m])"""
    )
    for (query <- queries) {
      val lp = Parser.queryToLogicalPlan(query, 1000, 1000)
      getRawSeriesFilters(lp).foreach{ filters =>
        // sanity check; if this fails, just change the test query
        filters.intersect(newFilters).size shouldEqual 0
      }
      getRawSeriesFilters(lp.replaceFilters(newFilters)).foreach{ filters =>
        filters.intersect(newFilters).size shouldEqual newFilters.size
      }
    }
  }

  it("should generate aggregation LogicalPlan/ExecPlan with correct by/without clause") {
    val queryClausePairs = Seq (
      ("""sum (test{job="app"})""", None),
      ("""sum without()(test{job="app"})""", AggregateClause.withoutOpt()),
      ("""sum by()(test{job="app"})""", AggregateClause.byOpt()),
      ("""sum without(foo, bar)(test{job="app"})""", AggregateClause.withoutOpt(Seq("foo", "bar"))),
      ("""sum by(foo, bar)(test{job="app"})""", AggregateClause.byOpt(Seq("foo", "bar")))
    )
    for ((query, clauseOpt) <- queryClausePairs) {
      val lp = Parser.queryToLogicalPlan(query, 1000, 1000)
      lp.asInstanceOf[Aggregate].clauseOpt shouldEqual clauseOpt
      val execPlan = engine.materialize(lp, QueryContext(origQueryParams = promQlQueryParams))
      for (child <- execPlan.children) {
        child.asInstanceOf[MultiSchemaPartitionsExec]
             .rangeVectorTransformers
             .last.asInstanceOf[AggregateMapReduce]
             .clauseOpt shouldEqual clauseOpt
      }
    }
  }

  it("should propagate new filters to FunctionArgs") {
    // not intended to be all-encompassing; just specific to this test
    def getLeafFilterGroups(plan: LogicalPlan): Seq[Seq[ColumnFilter]] = {
      val res = plan match {
        case sqw: SubqueryWithWindowing =>
          sqw.functionArgs.flatMap(getLeafFilterGroups(_)) ++ getLeafFilterGroups(sqw.innerPeriodicSeries)
        case psw: PeriodicSeriesWithWindowing =>
          psw.functionArgs.flatMap(getLeafFilterGroups(_)) ++ getLeafFilterGroups(psw.series)
        case aif: ApplyInstantFunction =>
          aif.functionArgs.flatMap(getLeafFilterGroups(_)) ++ getLeafFilterGroups(aif.vectors)
        case air: ApplyInstantFunctionRaw =>
          air.functionArgs.flatMap(getLeafFilterGroups(_)) ++ getLeafFilterGroups(air.vectors)
        case svd: ScalarVaryingDoublePlan =>
          svd.functionArgs.flatMap(getLeafFilterGroups(_)) ++ getLeafFilterGroups(svd.vectors)
        case nlp: NonLeafLogicalPlan =>
          nlp.children.flatMap(getLeafFilterGroups(_))
        case rs: RawSeries =>
          Seq(rs.filters)
        case _ => throw new IllegalArgumentException(s"unhandled type: ${plan.getClass}")
      }
      res.filter(_.nonEmpty)
    }

    // the filters for all plans that use them
    val initialFilters = Seq(
      ColumnFilter("foo", Equals("bar")),
      ColumnFilter("lname1", Equals("lvalA"))  // should be replaced by updFilters
    )
    // the filters we'll pass to replaceFilters()
    val updFilters = Seq(
      ColumnFilter("lname1", Equals("lval1")),
      ColumnFilter("lname2", Equals("lval2"))
    )
    // the filters we expect to see post-replaceFilters() in any plan that has them
    val expFilters = Seq(
      ColumnFilter("foo", Equals("bar")),
      ColumnFilter("lname1", Equals("lval1")),
      ColumnFilter("lname2", Equals("lval2"))
    )

    // dummy plans
    val rawSeries = RawSeries(
      IntervalSelector(1, 100),
      initialFilters,
      Nil
    )
    val periodicSeries = PeriodicSeries(
      rawSeries,
      1, 10, 100
    )
    val funcArg = ScalarVaryingDoublePlan(periodicSeries, ScalarFunctionId.Scalar, Nil)

    val plans = Seq(
      SubqueryWithWindowing(
        periodicSeries,
        1, 10, 100,
        RangeFunctionId.QuantileOverTime,
        Seq(funcArg),
        100, 50, None
      ),
      PeriodicSeriesWithWindowing(
        rawSeries,
        1, 10, 100, 50,
        RangeFunctionId.QuantileOverTime,
        functionArgs = Seq(funcArg)
      ),
      ApplyInstantFunction(
        periodicSeries,
        InstantFunctionId.ClampMax,
        Seq(funcArg)
      ),
      ApplyInstantFunctionRaw(
        rawSeries,
        InstantFunctionId.ClampMax,
        Seq(funcArg)
      ),
      ScalarVaryingDoublePlan(
        periodicSeries,
        ScalarFunctionId.Scalar,
        Seq(funcArg)
      )
    )

    plans.foreach{ lp =>
      // sanity check-- make sure the initial setup is as-expected
      val filterGroups = getLeafFilterGroups(lp)
      filterGroups.size shouldEqual 2  // "base" plan and its child func arg
      filterGroups.foreach { group =>
        group.toSet shouldEqual initialFilters.toSet
      }

      // should contain the new filters after replaceFilters is called
      val updFilterGroups = getLeafFilterGroups(lp.replaceFilters(updFilters))
      updFilterGroups.size shouldEqual 2  // same reasoning as above
      updFilterGroups.foreach { group =>
        group.toSet shouldEqual expFilters.toSet
      }
    }
  }

  it ("should correctly reduce LocalPartitionDistConcatExec ResultSchemas to support pushdowns") {
    val originalResultSchema = ResultSchema(Seq(ColumnInfo("timestamp", ColumnType.TimestampColumn),
                                                ColumnInfo("value", ColumnType.DoubleColumn)),
                                            numRowKeyColumns = 1,
                                            fixedVectorLen = Some(123))
    // Simulate QueryResults from two sides of a BinaryJoin: count(stuff) + sum(stuff).
    val countQres = {
      val redSchema = CountRowAggregator.double.reductionSchema(originalResultSchema)
      val presSchema = CountRowAggregator.double.presentationSchema(redSchema)
      QueryResult("foobar", presSchema, Nil)
    }
    val sumQres = {
      val redSchema = SumRowAggregator.reductionSchema(originalResultSchema)
      val presSchema = SumRowAggregator.presentationSchema(redSchema)
      QueryResult("foobar", presSchema, Nil)
    }
    // If this join were pushed down, a LocalPartitionDistConcatExec would join the shard-local BinaryJoinExecs
    val concat = {
      val dummyLp = Parser.queryRangeToLogicalPlan("""foo{job="bar"}""", TimeStepParams(20900, 0, 20900))
      val dummyEp = engine.materialize(dummyLp, QueryContext(origQueryParams = promQlQueryParams))
      LocalPartitionDistConcatExec(QueryContext(), InProcessPlanDispatcher(queryConfig), Seq(dummyEp))
    }
    // initialize a BinaryJoinExec just so we can use its reduceSchemas method
    val binaryJoin = {
      val bjLp = Parser.queryRangeToLogicalPlan("""foo{job="bar"} + baz{job="bat"}""", TimeStepParams(20900, 0, 20900))
      engine.materialize(bjLp, QueryContext(origQueryParams = promQlQueryParams)).asInstanceOf[BinaryJoinExec]
    }
    // If this join were pushed down, one of the shard-local joins might process the `count` QueryResult first...
    val qres1 = {
      var reduced = binaryJoin.reduceSchemas(ResultSchema.empty, countQres.resultSchema)
      reduced = binaryJoin.reduceSchemas(reduced, sumQres.resultSchema)
      QueryResult("foobar", reduced, Nil)
    }
    // ...and the other might process the `sum` QueryResult first.
    val qres2 = {
      var reduced = binaryJoin.reduceSchemas(ResultSchema.empty, sumQres.resultSchema)
      reduced = binaryJoin.reduceSchemas(reduced, countQres.resultSchema)
      QueryResult("foobar", reduced, Nil)
    }

    // When these schemas are reduced, a SchemaMismatch should not be thrown.
    var reduced = concat.reduceSchemas(ResultSchema.empty, qres1.resultSchema)
    reduced = concat.reduceSchemas(reduced, qres2.resultSchema)
  }
}<|MERGE_RESOLUTION|>--- conflicted
+++ resolved
@@ -502,8 +502,6 @@
     binaryJoinNode.asInstanceOf[BinaryJoinExec].rhs.size shouldEqual 4
   }
 
-<<<<<<< HEAD
-=======
   // Ignoring the test until we pickup this radar - rdar://108803361 (Fix vector(0) optimzation corner cases)
   ignore("should optimize or vector(0) queries by using InstantVectorFunctionMapper instead of SetOperatorExec") {
 
@@ -560,7 +558,6 @@
     }
   }
 
->>>>>>> 954e2766
   it ("should pushdown BinaryJoins between different shard keys when shards are identical") {
     def spread(filter: Seq[ColumnFilter]): Seq[SpreadChange] = {
       Seq(SpreadChange(0, 5))
