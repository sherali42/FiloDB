--- conflicted
+++ resolved
@@ -144,7 +144,22 @@
 
   }
 
-<<<<<<< HEAD
+  it ("should be able to create a vector of one observation histograms of large bucket offset") {
+    val appender = HistogramVector.appending(memFactory, 15000) // 15k bytes is default blob size
+    val bucketScheme = Base2ExpHistogramBuckets(20, 9037032, 1)
+    val counts = Array(0L, 1L)
+
+    (0 until 2958).foreach { i =>
+      val hist = LongHistogram(bucketScheme, counts)
+      hist.serialize(Some(buffer))
+      if (i < 2957) appender.addData(buffer) shouldEqual Ack
+      // should fail for 206th histogram because it crosses the size of write buffer
+      if (i >= 2957) appender.addData(buffer) shouldEqual VectorTooSmall(5,0)
+    }
+    val reader = appender.reader.asInstanceOf[RowHistogramReader]
+    reader.length shouldEqual 2957
+  }
+
   it("should accept MutableHistograms with rate doubles that have fractional value with" +
     " otel exp scheme and query them back") {
     val mutHistograms = otelExpHistograms.map(h => MutableHistogram(h.buckets, h.valueArray.map(_ + 4.6992d)))
@@ -152,37 +167,9 @@
       custHist.serialize(Some(buffer))
       val hist2 = BinaryHistogram.BinHistogram(buffer).toHistogram
       hist2 shouldEqual custHist
-=======
-  it ("should be able to create a vector of one observation histograms of large bucket offset") {
-    val appender = HistogramVector.appending(memFactory, 15000) // 15k bytes is default blob size
-    val bucketScheme = Base2ExpHistogramBuckets(20, 9037032, 1)
-    val counts = Array(0L, 1L)
-
-    (0 until 2958).foreach { i =>
-      val hist = LongHistogram(bucketScheme, counts)
-      hist.serialize(Some(buffer))
-      if (i < 2957) appender.addData(buffer) shouldEqual Ack
-      // should fail for 206th histogram because it crosses the size of write buffer
-      if (i >= 2957) appender.addData(buffer) shouldEqual VectorTooSmall(5,0)
->>>>>>> 472a1272
-    }
-    val reader = appender.reader.asInstanceOf[RowHistogramReader]
-    reader.length shouldEqual 2957
-  }
-
-<<<<<<< HEAD
-=======
-  it("should accept MutableHistograms with rate doubles that have fractional value with" +
-    " otel exp scheme and query them back") {
-    val mutHistograms = otelExpHistograms.map(h => MutableHistogram(h.buckets, h.valueArray.map(_ + 4.6992d)))
-    mutHistograms.foreach { custHist =>
-      custHist.serialize(Some(buffer))
-      val hist2 = BinaryHistogram.BinHistogram(buffer).toHistogram
-      hist2 shouldEqual custHist
-    }
-  }
-
->>>>>>> 472a1272
+    }
+  }
+
   it("should optimize histograms and be able to query optimized vectors") {
     val appender = HistogramVector.appending(memFactory, 1024)
     rawLongBuckets.foreach { rawBuckets =>
