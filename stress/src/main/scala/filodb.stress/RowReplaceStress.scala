package filodb.stress

import org.apache.spark.sql.{DataFrame, Row, SparkSession, SaveMode}
import scala.util.Random

import filodb.core.{DatasetRef, Perftools}
import filodb.spark._

/**
 * Similar to BatchIngestion, it reads in the NYC Taxi dataset.  However, it is designed to test both
 * ingestion and query speeds when there is a high degree of row replacement.  The idea is to vary
 * the amount of row replacement as well as memtable settings and other things to test things out.
 * It tests that even with rows to be replaced, the resulting row count is accurate as well.
 *
 * To prepare, download the first month's worth of data from http://www.andresmh.com/nyctaxitrips/
 * Also, run this to initialize the filo-stress keyspace:
 *   `filo-cli --database filostress --command init`
 *
 * Arguments:  taxiCsvFilePath [replacementFactor]
 *   - replacementFactor - a ratio of the original number of rows to "replace" or to insert again.
 *                         0 = do not insert any replacement rows
 *                         0.50 = insert 50% more rows which are selected from prev rows
 */
object RowReplaceStress extends App {
  val taxiCsvFile = args(0)
  val replacementFactor = if (args.size > 1) args(1).toDouble else 0.0

  def puts(s: String): Unit = {
    //scalastyle:off
    println(s)
    //scalastyle:on
  }

  val datasetName = sys.props.getOrElse("stress.tablename", "nyc_taxi_replace")
  val keyspaceName = sys.props.getOrElse("stress.keyspace", "filostress")

  // Setup SparkContext, etc.
<<<<<<< HEAD
  val sess = SparkSession.builder.appName("test")
                                 .config("spark.filodb.cassandra.keyspace", "filostress")
                                 .config("spark.sql.shuffle.partitions", "4")
                                 .config("spark.scheduler.mode", "FAIR")
                                 .getOrCreate
  val sc = sess.sparkContext
  import sess.implicits._
=======
  val conf = (new SparkConf).setAppName("RowReplaceStress")
                            .set("spark.filodb.cassandra.keyspace", keyspaceName)
                            .set("spark.sql.shuffle.partitions", "4")
                            .set("spark.scheduler.mode", "FAIR")
  val sc = new SparkContext(conf)
  val sql = new SQLContext(sc)
  import sql.implicits._
>>>>>>> d7b5236d

  val csvDF = sess.read.format("com.databricks.spark.csv").
                   option("header", "true").option("inferSchema", "true").
                   load(taxiCsvFile)

  // Now, need to transform csvDF and insert replacement rows.
  // Convert to RDD and insert that way.
  // Inject extra chunks by randomly selecting a group of lines from each group of rows
  val groupSize = 25000
  val injectSize = (groupSize * replacementFactor).toInt
  val injectChunkSize = Math.min(groupSize / 8, injectSize)
  val injectReplaceRdd = csvDF.rdd.mapPartitions { rowIt =>
    rowIt.grouped(groupSize).map { rows =>
      val newRows = new collection.mutable.ArrayBuffer[Row]
      newRows ++= rows
      var rowsLeft = injectSize
      while (rowsLeft > 0) {
        val chunkSize = Math.min(injectChunkSize, rowsLeft)
        newRows ++= rows.drop(Random.nextInt(groupSize - chunkSize)).take(chunkSize)
        rowsLeft -= chunkSize
      }
      newRows
    }.flatten
  }
  val injectedDF = sess.createDataFrame(injectReplaceRdd, csvDF.schema)
  val csvLines = csvDF.count()
  val injectedLines = injectedDF.count()

  val ingestMillis = Perftools.timeMillis {
    puts("Starting batch ingestion...")
    injectedDF.sort($"medallion").write.format("filodb.spark").
      option("dataset", datasetName).
      option("row_keys", "pickup_datetime,hack_license,medallion,pickup_longitude").
      option("partition_keys", ":monthOfYear pickup_datetime,:stringPrefix medallion 2").
      mode(SaveMode.Overwrite).save()
    puts("Batch ingestion done.")
  }

  val df = sess.filoDataset(datasetName)
  df.createOrReplaceTempView(datasetName)

  puts(s"Waiting a few seconds for ingestion to finish...")
  Thread sleep 5000

  val readMillis = Perftools.timeMillis { sess.sql(s"select avg(passenger_count) from $datasetName").show }

  val count = df.count()
  puts(s"\n\n---------------------\n\n")
  if (count == csvLines) { puts(s"Count matched $count for dataframe $df") }
  else                   { puts(s"Expected $csvLines rows, but actually got $count for dataframe $df") }

  puts(s"Original CSV file of $csvLines lines expanded to $injectedLines lines for testing replacemnent")
  puts(s"Ingestion took $ingestMillis ms, reading took $readMillis ms")

  // clean up!
  FiloDriver.shutdown()
  FiloExecutor.shutdown()
  sc.stop()
}<|MERGE_RESOLUTION|>--- conflicted
+++ resolved
@@ -35,23 +35,13 @@
   val keyspaceName = sys.props.getOrElse("stress.keyspace", "filostress")
 
   // Setup SparkContext, etc.
-<<<<<<< HEAD
-  val sess = SparkSession.builder.appName("test")
-                                 .config("spark.filodb.cassandra.keyspace", "filostress")
+  val sess = SparkSession.builder.appName("RowReplaceStress")
+                                 .config("spark.filodb.cassandra.keyspace", keyspaceName)
                                  .config("spark.sql.shuffle.partitions", "4")
                                  .config("spark.scheduler.mode", "FAIR")
                                  .getOrCreate
   val sc = sess.sparkContext
   import sess.implicits._
-=======
-  val conf = (new SparkConf).setAppName("RowReplaceStress")
-                            .set("spark.filodb.cassandra.keyspace", keyspaceName)
-                            .set("spark.sql.shuffle.partitions", "4")
-                            .set("spark.scheduler.mode", "FAIR")
-  val sc = new SparkContext(conf)
-  val sql = new SQLContext(sc)
-  import sql.implicits._
->>>>>>> d7b5236d
 
   val csvDF = sess.read.format("com.databricks.spark.csv").
                    option("header", "true").option("inferSchema", "true").
