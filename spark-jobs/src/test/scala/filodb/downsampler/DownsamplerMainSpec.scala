--- conflicted
+++ resolved
@@ -432,8 +432,6 @@
     batchExporter.getPartitionByValues(labels).toSeq shouldEqual expected
   }
 
-<<<<<<< HEAD
-=======
   it("should correctly escape quotes and commas in a label's value prior to export") {
     val inputOutputPairs = Seq(
       // empty string
@@ -491,7 +489,6 @@
     }
   }
 
->>>>>>> 5a0a3aea
   it ("should write untyped data to cassandra") {
 
     val rawDataset = Dataset("prometheus", Schemas.untyped)
