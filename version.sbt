--- conflicted
+++ resolved
@@ -1,5 +1 @@
-<<<<<<< HEAD
-version in ThisBuild := "0.9.20.7"
-=======
-version in ThisBuild := "0.9.21.integration-SNAPSHOT"
->>>>>>> 954e2766
+version in ThisBuild := "0.9.21.0"
