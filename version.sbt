--- conflicted
+++ resolved
@@ -1,5 +1 @@
-<<<<<<< HEAD
-version in ThisBuild := "0.9.14.3"
-=======
-version in ThisBuild := "0.9.15.integration-SNAPSHOT"
->>>>>>> c199ea4e
+version in ThisBuild := "0.9.15.1"
