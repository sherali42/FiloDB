<<<<<<< HEAD
version in ThisBuild := "0.9.2"
=======
version in ThisBuild := "0.9.3.integration-SNAPSHOT"
>>>>>>> 1f7787a6
<|MERGE_RESOLUTION|>--- conflicted
+++ resolved
@@ -1,5 +1 @@
-<<<<<<< HEAD
-version in ThisBuild := "0.9.2"
-=======
-version in ThisBuild := "0.9.3.integration-SNAPSHOT"
->>>>>>> 1f7787a6
+version in ThisBuild := "0.9.3"